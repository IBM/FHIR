/*
 * (C) Copyright IBM Corp. 2019, 2021
 *
 * SPDX-License-Identifier: Apache-2.0
 */

package com.ibm.fhir.bulkdata.jbatch.export.checkpoint;

import java.util.logging.Level;
import java.util.logging.Logger;

import javax.batch.api.chunk.CheckpointAlgorithm;
import javax.batch.operations.JobOperator;
import javax.batch.runtime.BatchRuntime;
import javax.batch.runtime.JobExecution;
import javax.batch.runtime.context.JobContext;
import javax.batch.runtime.context.StepContext;
import javax.enterprise.context.Dependent;
import javax.inject.Inject;

import com.ibm.fhir.bulkdata.jbatch.context.BatchContextAdapter;
import com.ibm.fhir.bulkdata.jbatch.export.data.ExportTransientUserData;
import com.ibm.fhir.operation.bulkdata.config.ConfigurationAdapter;
import com.ibm.fhir.operation.bulkdata.config.ConfigurationFactory;
import com.ibm.fhir.operation.bulkdata.model.type.BulkDataContext;

/**
 * BulkData Export Custom CheckpointAlgorithm which considers COS size requirements while checkpointing.
 */
@Dependent
public class ExportCheckpointAlgorithm implements CheckpointAlgorithm {

    private final static Logger logger = Logger.getLogger(ExportCheckpointAlgorithm.class.getName());

    @Inject
    JobContext jobCtx;

    @Inject
    StepContext stepCtx;

    Boolean isFileExport;

    ConfigurationAdapter config = ConfigurationFactory.getInstance();

    public ExportCheckpointAlgorithm() {
        // No Operation
    }

    @Override
    public int checkpointTimeout() {
        return 0;
    }

    @Override
    public void beginCheckpoint() {
        if (isFileExport == null) {
            JobOperator jobOperator = BatchRuntime.getJobOperator();
            JobExecution jobExecution = jobOperator.getJobExecution(jobCtx.getExecutionId());
            BatchContextAdapter contextAdapter = new BatchContextAdapter(jobExecution.getJobParameters());
            BulkDataContext ctx = contextAdapter.getStepContextForSystemChunkWriter();
            isFileExport = "file".equals(config.getStorageProviderType(ctx.getSource()));
        }

        if (logger.isLoggable(Level.FINE)) {
            ExportTransientUserData chunkData = (ExportTransientUserData) stepCtx.getTransientUserData();
            if (chunkData != null) {
                logger.fine("begin checkpoint [" +
                        "page " + chunkData.getPageNum() + " of " + chunkData.getLastPageNum() + ", " +
                        "uploadCount=" + chunkData.getUploadCount() + ", " +
                        "bufferSize=" + chunkData.getBufferStream().size() + ", " +
                        "uploadPart=" + chunkData.getPartNum() + ", " +
                        "currentUploadSize=" + chunkData.getCurrentUploadSize() + ", " +
                        "currentUploadResourceNum=" + chunkData.getCurrentUploadResourceNum() +
                        "]");
            }
        }
    }

    @Override
    public void endCheckpoint() {
        if (logger.isLoggable(Level.FINE)) {
            ExportTransientUserData chunkData = (ExportTransientUserData) stepCtx.getTransientUserData();
            if (chunkData == null) {
                logger.warning("end checkpoint [no chunkData]");
            } else {
                logger.fine("end checkpoint [" +
                        "page " + chunkData.getPageNum() + " of " + chunkData.getLastPageNum() + ", " +
                        "uploadCount=" + chunkData.getUploadCount() + ", " +
                        "bufferSize=" + chunkData.getBufferStream().size() + ", " +
                        "uploadPart=" + chunkData.getPartNum() + ", " +
                        "currentUploadSize=" + chunkData.getCurrentUploadSize() + ", " +
                        "currentUploadResourceNum=" + chunkData.getCurrentUploadResourceNum() +
                        "]");
            }
        }
    }

    @Override
    public boolean isReadyToCheckpoint() {
        ExportTransientUserData chunkData = (ExportTransientUserData) stepCtx.getTransientUserData();
        if (chunkData == null) {
            return false;
        }

        long resourceCountThreshold = isFileExport ? config.getCoreFileResourceCountThreshold()
                : config.getCoreCosObjectResourceCountThreshold();
        long sizeThreshold = isFileExport ? config.getCoreFileSizeThreshold()
                : config.getCoreCosObjectSizeThreshold();
        long writeTrigger = isFileExport ? config.getCoreFileWriteTriggerSize()
                : config.getCoreCosPartUploadTriggerSize();
<<<<<<< HEAD

        // Set to true if we have enough bytes to write a part
        boolean readyToWrite = chunkData.getBufferStream().size() >= writeTrigger;

        // Check if we should finish writing the current object/file
        boolean overFileSizeThreshold = sizeThreshold != 0 && chunkData.getBufferStream().size() >= sizeThreshold;
        boolean overMaxResourceCountThreshold = resourceCountThreshold != 0 && chunkData.getCurrentUploadResourceNum() >= resourceCountThreshold;
=======

        // Set to true if we have enough bytes to write a part
        boolean readyToWrite = chunkData.getBufferStream().size() >= writeTrigger;

        // Check if we should finish writing the current object/file
        boolean overSizeThreshold = sizeThreshold != 0 && chunkData.getCurrentUploadSize() >= sizeThreshold;
        boolean overResourceCountThreshold = resourceCountThreshold != 0 && chunkData.getCurrentUploadResourceNum() >= resourceCountThreshold;
>>>>>>> 8507138a
        boolean end = chunkData.getPageNum() >= chunkData.getLastPageNum();
        chunkData.setFinishCurrentUpload(overSizeThreshold || overResourceCountThreshold || end);

<<<<<<< HEAD
=======
        if (logger.isLoggable(Level.FINE)) {
            logger.fine("isReadyToCheckpoint [" +
                    "readyToWrite=" + readyToWrite + " (" + chunkData.getBufferStream().size() + " >= " + writeTrigger + "), " +
                    "overSizeThreshold=" + overSizeThreshold +
                            " (" + chunkData.getCurrentUploadSize() + " >= " + sizeThreshold + "), " +
                    "overResourceCountThreshold=" + overResourceCountThreshold +
                            " (" + chunkData.getCurrentUploadResourceNum() + " >= " + resourceCountThreshold + "), " +
                    "end=" + end + " (" + chunkData.getPageNum() + " >= " + chunkData.getLastPageNum() + ")" +
                    "]");
        }

>>>>>>> 8507138a
        // There are two conditions that trigger a checkpoint:
        // 1 - We have enough bytes to start writing a part; or
        // 2 - We're ready to finish writing the current object/file
        return readyToWrite || chunkData.isFinishCurrentUpload();
    }
}<|MERGE_RESOLUTION|>--- conflicted
+++ resolved
@@ -108,15 +108,6 @@
                 : config.getCoreCosObjectSizeThreshold();
         long writeTrigger = isFileExport ? config.getCoreFileWriteTriggerSize()
                 : config.getCoreCosPartUploadTriggerSize();
-<<<<<<< HEAD
-
-        // Set to true if we have enough bytes to write a part
-        boolean readyToWrite = chunkData.getBufferStream().size() >= writeTrigger;
-
-        // Check if we should finish writing the current object/file
-        boolean overFileSizeThreshold = sizeThreshold != 0 && chunkData.getBufferStream().size() >= sizeThreshold;
-        boolean overMaxResourceCountThreshold = resourceCountThreshold != 0 && chunkData.getCurrentUploadResourceNum() >= resourceCountThreshold;
-=======
 
         // Set to true if we have enough bytes to write a part
         boolean readyToWrite = chunkData.getBufferStream().size() >= writeTrigger;
@@ -124,12 +115,9 @@
         // Check if we should finish writing the current object/file
         boolean overSizeThreshold = sizeThreshold != 0 && chunkData.getCurrentUploadSize() >= sizeThreshold;
         boolean overResourceCountThreshold = resourceCountThreshold != 0 && chunkData.getCurrentUploadResourceNum() >= resourceCountThreshold;
->>>>>>> 8507138a
         boolean end = chunkData.getPageNum() >= chunkData.getLastPageNum();
         chunkData.setFinishCurrentUpload(overSizeThreshold || overResourceCountThreshold || end);
 
-<<<<<<< HEAD
-=======
         if (logger.isLoggable(Level.FINE)) {
             logger.fine("isReadyToCheckpoint [" +
                     "readyToWrite=" + readyToWrite + " (" + chunkData.getBufferStream().size() + " >= " + writeTrigger + "), " +
@@ -141,7 +129,6 @@
                     "]");
         }
 
->>>>>>> 8507138a
         // There are two conditions that trigger a checkpoint:
         // 1 - We have enough bytes to start writing a part; or
         // 2 - We're ready to finish writing the current object/file
