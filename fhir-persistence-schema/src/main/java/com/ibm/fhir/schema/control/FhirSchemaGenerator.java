/*
 * (C) Copyright IBM Corp. 2019, 2021
 *
 * SPDX-License-Identifier: Apache-2.0
 */

package com.ibm.fhir.schema.control;

import static com.ibm.fhir.schema.control.FhirSchemaConstants.CODE_SYSTEMS;
import static com.ibm.fhir.schema.control.FhirSchemaConstants.CODE_SYSTEM_ID;
import static com.ibm.fhir.schema.control.FhirSchemaConstants.CODE_SYSTEM_NAME;
import static com.ibm.fhir.schema.control.FhirSchemaConstants.COMMON_TOKEN_VALUES;
import static com.ibm.fhir.schema.control.FhirSchemaConstants.COMMON_TOKEN_VALUE_ID;
import static com.ibm.fhir.schema.control.FhirSchemaConstants.COMPARTMENT_LOGICAL_RESOURCE_ID;
import static com.ibm.fhir.schema.control.FhirSchemaConstants.COMPARTMENT_NAME_ID;
import static com.ibm.fhir.schema.control.FhirSchemaConstants.DATE_END;
import static com.ibm.fhir.schema.control.FhirSchemaConstants.DATE_START;
import static com.ibm.fhir.schema.control.FhirSchemaConstants.DATE_VALUES;
import static com.ibm.fhir.schema.control.FhirSchemaConstants.DATE_VALUE_DROPPED_COLUMN;
import static com.ibm.fhir.schema.control.FhirSchemaConstants.FHIR_REF_SEQUENCE;
import static com.ibm.fhir.schema.control.FhirSchemaConstants.FHIR_SEQUENCE;
import static com.ibm.fhir.schema.control.FhirSchemaConstants.FK;
import static com.ibm.fhir.schema.control.FhirSchemaConstants.IDX;
import static com.ibm.fhir.schema.control.FhirSchemaConstants.LAST_UPDATED;
import static com.ibm.fhir.schema.control.FhirSchemaConstants.LOGICAL_ID;
import static com.ibm.fhir.schema.control.FhirSchemaConstants.LOGICAL_ID_BYTES;
import static com.ibm.fhir.schema.control.FhirSchemaConstants.LOGICAL_RESOURCES;
import static com.ibm.fhir.schema.control.FhirSchemaConstants.LOGICAL_RESOURCE_COMPARTMENTS;
import static com.ibm.fhir.schema.control.FhirSchemaConstants.LOGICAL_RESOURCE_ID;
import static com.ibm.fhir.schema.control.FhirSchemaConstants.MAX_SEARCH_STRING_BYTES;
import static com.ibm.fhir.schema.control.FhirSchemaConstants.MAX_TOKEN_VALUE_BYTES;
import static com.ibm.fhir.schema.control.FhirSchemaConstants.MT_ID;
import static com.ibm.fhir.schema.control.FhirSchemaConstants.PARAMETER_NAME;
import static com.ibm.fhir.schema.control.FhirSchemaConstants.PARAMETER_NAMES;
import static com.ibm.fhir.schema.control.FhirSchemaConstants.PARAMETER_NAME_ID;
import static com.ibm.fhir.schema.control.FhirSchemaConstants.REF_VERSION_ID;
import static com.ibm.fhir.schema.control.FhirSchemaConstants.REINDEX_TSTAMP;
import static com.ibm.fhir.schema.control.FhirSchemaConstants.REINDEX_TXID;
import static com.ibm.fhir.schema.control.FhirSchemaConstants.RESOURCE_TOKEN_REFS;
import static com.ibm.fhir.schema.control.FhirSchemaConstants.RESOURCE_TYPE;
import static com.ibm.fhir.schema.control.FhirSchemaConstants.RESOURCE_TYPES;
import static com.ibm.fhir.schema.control.FhirSchemaConstants.RESOURCE_TYPE_ID;
import static com.ibm.fhir.schema.control.FhirSchemaConstants.STR_VALUE;
import static com.ibm.fhir.schema.control.FhirSchemaConstants.STR_VALUES;
import static com.ibm.fhir.schema.control.FhirSchemaConstants.STR_VALUE_LCASE;
import static com.ibm.fhir.schema.control.FhirSchemaConstants.TENANTS;
import static com.ibm.fhir.schema.control.FhirSchemaConstants.TENANT_HASH;
import static com.ibm.fhir.schema.control.FhirSchemaConstants.TENANT_KEYS;
import static com.ibm.fhir.schema.control.FhirSchemaConstants.TENANT_KEY_ID;
import static com.ibm.fhir.schema.control.FhirSchemaConstants.TENANT_NAME;
import static com.ibm.fhir.schema.control.FhirSchemaConstants.TENANT_SALT;
import static com.ibm.fhir.schema.control.FhirSchemaConstants.TENANT_SEQUENCE;
import static com.ibm.fhir.schema.control.FhirSchemaConstants.TENANT_STATUS;
import static com.ibm.fhir.schema.control.FhirSchemaConstants.TOKEN_VALUE;
import static com.ibm.fhir.schema.control.FhirSchemaConstants.TOKEN_VALUES;

import java.util.ArrayList;
import java.util.Arrays;
import java.util.HashSet;
import java.util.List;
import java.util.Set;
import java.util.logging.Logger;
import java.util.stream.Collectors;

import com.ibm.fhir.database.utils.api.IDatabaseStatement;
import com.ibm.fhir.database.utils.common.AddColumn;
import com.ibm.fhir.database.utils.common.CreateIndexStatement;
import com.ibm.fhir.database.utils.common.DropColumn;
import com.ibm.fhir.database.utils.common.DropIndex;
import com.ibm.fhir.database.utils.model.AlterSequenceStartWith;
import com.ibm.fhir.database.utils.model.BaseObject;
import com.ibm.fhir.database.utils.model.ColumnBase;
import com.ibm.fhir.database.utils.model.ColumnDefBuilder;
import com.ibm.fhir.database.utils.model.FunctionDef;
import com.ibm.fhir.database.utils.model.Generated;
import com.ibm.fhir.database.utils.model.GroupPrivilege;
import com.ibm.fhir.database.utils.model.IDatabaseObject;
import com.ibm.fhir.database.utils.model.NopObject;
import com.ibm.fhir.database.utils.model.ObjectGroup;
import com.ibm.fhir.database.utils.model.OrderedColumnDef;
import com.ibm.fhir.database.utils.model.PhysicalDataModel;
import com.ibm.fhir.database.utils.model.Privilege;
import com.ibm.fhir.database.utils.model.ProcedureDef;
import com.ibm.fhir.database.utils.model.Sequence;
import com.ibm.fhir.database.utils.model.SessionVariableDef;
import com.ibm.fhir.database.utils.model.Table;
import com.ibm.fhir.database.utils.model.Tablespace;
<<<<<<< HEAD
import com.ibm.fhir.model.type.code.FHIRResourceType;
=======
>>>>>>> aa1c8ee1
import com.ibm.fhir.model.util.ModelSupport;

/**
 * Encapsulates the generation of the FHIR schema artifacts
 */
public class FhirSchemaGenerator {
    private static final Logger logger = Logger.getLogger(FhirSchemaGenerator.class.getName());

    // The schema holding all the data-bearing tables
    private final String schemaName;

    // The schema used for administration objects like the tenants table, variable etc
    private final String adminSchemaName;

    // Build the multitenant variant of the schema
    private final boolean multitenant;

<<<<<<< HEAD
    private static final Set<String> ALL_RESOURCE_TYPES = ModelSupport.getResourceTypes(false).stream()
=======
    // TODO pass 'false' to getResourceTypes to avoid building tables for abstract resource types
    private static final Set<String> ALL_RESOURCE_TYPES = ModelSupport.getResourceTypes(true).stream()
>>>>>>> aa1c8ee1
            .map(t -> ModelSupport.getTypeName(t).toUpperCase())
            .collect(Collectors.toSet());

    private static final String ADD_CODE_SYSTEM = "ADD_CODE_SYSTEM";
    private static final String ADD_PARAMETER_NAME = "ADD_PARAMETER_NAME";
    private static final String ADD_RESOURCE_TYPE = "ADD_RESOURCE_TYPE";
    private static final String ADD_ANY_RESOURCE = "ADD_ANY_RESOURCE";

    // The tags we use to separate the schemas
    public static final String SCHEMA_GROUP_TAG = "SCHEMA_GROUP";
    public static final String FHIRDATA_GROUP = "FHIRDATA";
    public static final String ADMIN_GROUP = "FHIR_ADMIN";

    // ADMIN SCHEMA CONTENT

    // Sequence used by the admin tenant tables
    private Sequence tenantSequence;

    // The session variable used for row access control. All tables depend on this
    private SessionVariableDef sessionVariable;

    private Table tenantsTable;
    private Table tenantKeysTable;

    private static final String SET_TENANT = "SET_TENANT";

    // The set of dependencies common to all of our admin stored procedures
    private Set<IDatabaseObject> adminProcedureDependencies = new HashSet<>();

    // A NOP marker used to ensure procedures are only applied after all the create
    // table statements are applied - to avoid DB2 catalog deadlocks
    private IDatabaseObject allAdminTablesComplete;

    // Marker used to indicate that the admin schema is all done
    private IDatabaseObject adminSchemaComplete;

    // The resource types to generate schema for
    private final Set<String> resourceTypes;

    // The common sequence used for allocated resource ids
    private Sequence fhirSequence;

    // The sequence used for the reference tables (parameter_names, code_systems etc)
    private Sequence fhirRefSequence;

    // The set of dependencies common to all of our resource procedures
    private Set<IDatabaseObject> procedureDependencies = new HashSet<>();

    private Table codeSystemsTable;
    private Table parameterNamesTable;
    private Table resourceTypesTable;
    private Table commonTokenValuesTable;

    // A NOP marker used to ensure procedures are only applied after all the create
    // table statements are applied - to avoid DB2 catalog deadlocks
    private IDatabaseObject allTablesComplete;

    // Privileges needed by the stored procedures
    private List<GroupPrivilege> procedurePrivileges = new ArrayList<>();

    // Privileges needed for access to the FHIR resource data tables
    private List<GroupPrivilege> resourceTablePrivileges = new ArrayList<>();

    // Privileges needed for reading the sv_tenant_id variable
    private List<GroupPrivilege> variablePrivileges = new ArrayList<>();

    // Privileges needed for using the fhir sequence
    private List<GroupPrivilege> sequencePrivileges = new ArrayList<>();

    // The default tablespace used for everything not specific to a tenant
    private Tablespace fhirTablespace;

    /**
     * Generate the IBM FHIR Server Schema for all resourceTypes
     *
     * @param adminSchemaName
     * @param schemaName
     */
    public FhirSchemaGenerator(String adminSchemaName, String schemaName, boolean multitenant) {
        this(adminSchemaName, schemaName, multitenant, ALL_RESOURCE_TYPES);
    }

    /**
     * Generate the IBM FHIR Server Schema with just the given resourceTypes
     *
     * @param adminSchemaName
     * @param schemaName
     */
    public FhirSchemaGenerator(String adminSchemaName, String schemaName, boolean multitenant, Set<String> resourceTypes) {
        this.adminSchemaName = adminSchemaName;
        this.schemaName = schemaName;
        this.multitenant = multitenant;

        // The FHIR user (e.g. "FHIRSERVER") will need these privileges to be granted to it. Note that
        // we use the group identified by FHIR_USER_GRANT_GROUP here - these privileges can be applied
        // to any DB2 user using an admin user, or another user with sufficient GRANT TO privileges.


        // The FHIRSERVER user gets EXECUTE privilege specifically on the SET_TENANT procedure, which is
        // owned by the admin user, not the FHIRSERVER user.
        procedurePrivileges.add(new GroupPrivilege(FhirSchemaConstants.FHIR_USER_GRANT_GROUP, Privilege.EXECUTE));

        // FHIRSERVER needs INSERT, SELECT, UPDATE and DELETE on all the resource data tables
        resourceTablePrivileges.add(new GroupPrivilege(FhirSchemaConstants.FHIR_USER_GRANT_GROUP, Privilege.INSERT));
        resourceTablePrivileges.add(new GroupPrivilege(FhirSchemaConstants.FHIR_USER_GRANT_GROUP, Privilege.SELECT));
        resourceTablePrivileges.add(new GroupPrivilege(FhirSchemaConstants.FHIR_USER_GRANT_GROUP, Privilege.UPDATE));
        resourceTablePrivileges.add(new GroupPrivilege(FhirSchemaConstants.FHIR_USER_GRANT_GROUP, Privilege.DELETE));

        // FHIRSERVER gets only READ privilege to the SV_TENANT_ID variable. The only way FHIRSERVER can
        // set (write to) SV_TENANT_ID is by calling the SET_TENANT stored procedure, which requires
        // both TENANT_NAME and TENANT_KEY to be provided.
        variablePrivileges.add(new GroupPrivilege(FhirSchemaConstants.FHIR_USER_GRANT_GROUP, Privilege.READ));

        // FHIRSERVER gets to use the FHIR sequence
        sequencePrivileges.add(new GroupPrivilege(FhirSchemaConstants.FHIR_USER_GRANT_GROUP, Privilege.USAGE));

        this.resourceTypes = resourceTypes;
    }

    /**
     * Build the admin part of the schema. One admin schema can support multiple FHIRDATA
     * schemas. It is also possible to have multiple admin schemas (on a dev system,
     * for example, although in production there would probably be just one admin schema
     * in a given database
     * @param model
     */
    public void buildAdminSchema(PhysicalDataModel model) {
        // All tables are added to this new tablespace (which has a small extent size.
        // Each tenant partition gets its own tablespace
        fhirTablespace = new Tablespace(FhirSchemaConstants.FHIR_TS, FhirSchemaVersion.V0001.vid(), FhirSchemaConstants.FHIR_TS_EXTENT_KB);
        fhirTablespace.addTag(SCHEMA_GROUP_TAG, ADMIN_GROUP);
        model.addObject(fhirTablespace);

        addTenantSequence(model);
        addTenantTable(model);
        addTenantKeysTable(model);
        addVariable(model);

        // Add a NopObject which acts as a single dependency marker for the procedure objects to depend on
        this.allAdminTablesComplete = new NopObject(adminSchemaName, "allAdminTablesComplete");
        this.allAdminTablesComplete.addDependencies(adminProcedureDependencies);
        this.allAdminTablesComplete.addTag(SCHEMA_GROUP_TAG, ADMIN_GROUP);
        model.addObject(allAdminTablesComplete);

        // The set_tenant procedure can be created after all the admin tables are done
        final String ROOT_DIR = "db2/";
        ProcedureDef setTenant = model.addProcedure(this.adminSchemaName, SET_TENANT, 2,
                () -> SchemaGeneratorUtil.readTemplate(adminSchemaName, adminSchemaName,
                    ROOT_DIR + SET_TENANT.toLowerCase() + ".sql", null),
                Arrays.asList(allAdminTablesComplete),
                procedurePrivileges);
        setTenant.addTag(SCHEMA_GROUP_TAG, ADMIN_GROUP);

        // A final marker which is used to block any FHIR data schema activity until the admin schema is completed
        this.adminSchemaComplete = new NopObject(adminSchemaName, "adminSchemaComplete");
        this.adminSchemaComplete.addDependencies(Arrays.asList(setTenant));
        this.adminSchemaComplete.addTag(SCHEMA_GROUP_TAG, ADMIN_GROUP);
        model.addObject(adminSchemaComplete);
    }

    /**
     * Add the session variable we need. This variable is used to support multi-tenancy
     * via the row-based access control permission predicate.
     * @param model
     */
    public void addVariable(PhysicalDataModel model) {
        this.sessionVariable = new SessionVariableDef(adminSchemaName, "SV_TENANT_ID", FhirSchemaVersion.V0001.vid());
        this.sessionVariable.addTag(SCHEMA_GROUP_TAG, ADMIN_GROUP);
        variablePrivileges.forEach(p -> p.addToObject(this.sessionVariable));

        // Make sure any admin procedures are built after the session variable
        adminProcedureDependencies.add(this.sessionVariable);
        model.addObject(this.sessionVariable);
    }

    /**
     * Create a table to manage the list of tenants. The tenant id is used
     * as a partition value for all the other tables
     * @param model
     */
    protected void addTenantTable(PhysicalDataModel model) {

        this.tenantsTable = Table.builder(adminSchemaName, TENANTS)
                .addIntColumn(            MT_ID,             false)
                .addVarcharColumn(      TENANT_NAME,        36,  false) // probably a UUID
                .addVarcharColumn(    TENANT_STATUS,        16,  false)
                .addUniqueIndex(IDX + "TENANT_TN", TENANT_NAME)
                .addPrimaryKey("TENANT_PK", MT_ID)
                .setTablespace(fhirTablespace)
                .build(model);

        this.tenantsTable.addTag(SCHEMA_GROUP_TAG, ADMIN_GROUP);
        this.adminProcedureDependencies.add(tenantsTable);
        model.addTable(tenantsTable);
        model.addObject(tenantsTable);
    }

    /**
     * Each tenant can have multiple access keys which are used to authenticate and authorize
     * clients for access to the data for a given tenant. We support multiple keys per tenant
     * as a way to allow key rotation in the configuration without impacting service continuity
     * @param model
     */
    protected void addTenantKeysTable(PhysicalDataModel model) {

        this.tenantKeysTable = Table.builder(adminSchemaName, TENANT_KEYS)
                .addIntColumn(        TENANT_KEY_ID,             false) // PK
                .addIntColumn(                MT_ID,             false) // FK to TENANTS
                .addVarcharColumn(      TENANT_SALT,        44,  false) // 32 bytes == 44 Base64 symbols
                .addVarbinaryColumn(    TENANT_HASH,        32,  false) // SHA-256 => 32 bytes
                .addUniqueIndex(IDX + "TENANT_KEY_SALT", TENANT_SALT)   // we want every salt to be unique
                .addUniqueIndex(IDX + "TENANT_KEY_TIDH", MT_ID, TENANT_HASH)   // for set_tenant query
                .addPrimaryKey("TENANT_KEY_PK", TENANT_KEY_ID)
                .addForeignKeyConstraint(FK + TENANT_KEYS + "_TNID", adminSchemaName, TENANTS, MT_ID) // dependency
                .setTablespace(fhirTablespace)
                .build(model);

        this.tenantKeysTable.addTag(SCHEMA_GROUP_TAG, ADMIN_GROUP);
        this.adminProcedureDependencies.add(tenantKeysTable);
        model.addTable(tenantKeysTable);
        model.addObject(tenantKeysTable);
    }

    /**
    <pre>
    CREATE SEQUENCE fhir_sequence
             AS BIGINT
     START WITH 1
          CACHE 1000
       NO CYCLE;
     </pre>
     *
     * @param pdm
     */
    protected void addTenantSequence(PhysicalDataModel pdm) {
        this.tenantSequence = new Sequence(adminSchemaName, TENANT_SEQUENCE, FhirSchemaVersion.V0001.vid(), 1, 1000);
        this.tenantSequence.addTag(SCHEMA_GROUP_TAG, ADMIN_GROUP);
        adminProcedureDependencies.add(tenantSequence);
        sequencePrivileges.forEach(p -> p.addToObject(tenantSequence));

        pdm.addObject(tenantSequence);
    }

    /**
     * Create the schema using the given target
     * @param model
     */
    public void buildSchema(PhysicalDataModel model) {
        // Build the complete physical model so that we know it's consistent
        buildAdminSchema(model);
        addFhirSequence(model);
        addFhirRefSequence(model);
        addParameterNames(model);
        addCodeSystems(model);
        addCommonTokenValues(model);
        addResourceTypes(model);
        addLogicalResources(model); // for system-level parameter search
        addReferencesSequence(model);
        addLogicalResourceCompartments(model);

        Table globalTokenValues = addResourceTokenValues(model); // for system-level _tag and _security parameters
        Table globalStrValues = addResourceStrValues(model); // for system-level _profile parameters
        Table globalDateValues = addResourceDateValues(model); // for system-level date parameters

        // new normalized table for supporting token data (replaces TOKEN_VALUES)
        Table globalResourceTokenRefs = addResourceTokenRefs(model);

        // The three "global" tables aren't true dependencies, but this was the easiest way to force sequential processing
        // and avoid a pesky deadlock issue we were hitting while adding foreign key constraints on the global tables
        addResourceTables(model, globalTokenValues, globalStrValues, globalDateValues, globalResourceTokenRefs);

        // All the table objects and types should be ready now, so create our NOP
        // which is used as a single dependency for all procedures. This means
        // procedures won't start until all the create table/type etc statements
        // are done...hopefully reducing the number of deadlocks we see.
        this.allTablesComplete = new NopObject(schemaName, "allTablesComplete");
        this.allTablesComplete.addTag(SCHEMA_GROUP_TAG, FHIRDATA_GROUP);
        this.allTablesComplete.addDependencies(procedureDependencies);
        model.addObject(allTablesComplete);
    }

    public void buildDatabaseSpecificArtifactsDb2(PhysicalDataModel model) {
        // These procedures just depend on the table they are manipulating and the fhir sequence. But
        // to avoid deadlocks, we only apply them after all the tables are done, so we make all
        // procedures depend on the allTablesComplete marker.
        final String ROOT_DIR = "db2/";
        ProcedureDef pd = model.addProcedure(this.schemaName,
                ADD_CODE_SYSTEM,
                FhirSchemaVersion.V0001.vid(),
                () -> SchemaGeneratorUtil.readTemplate(adminSchemaName, schemaName, ROOT_DIR + ADD_CODE_SYSTEM.toLowerCase() + ".sql", null),
                Arrays.asList(fhirSequence, codeSystemsTable, allTablesComplete),
                procedurePrivileges);
        pd.addTag(SCHEMA_GROUP_TAG, FHIRDATA_GROUP);

        pd = model.addProcedure(this.schemaName,
                ADD_PARAMETER_NAME,
                FhirSchemaVersion.V0001.vid(),
                () -> SchemaGeneratorUtil.readTemplate(adminSchemaName, schemaName, ROOT_DIR + ADD_PARAMETER_NAME.toLowerCase() + ".sql", null),
                Arrays.asList(fhirSequence, parameterNamesTable, allTablesComplete),
                procedurePrivileges);
        pd.addTag(SCHEMA_GROUP_TAG, FHIRDATA_GROUP);

        pd = model.addProcedure(this.schemaName,
                ADD_RESOURCE_TYPE,
                FhirSchemaVersion.V0001.vid(),
                () -> SchemaGeneratorUtil.readTemplate(adminSchemaName, schemaName, ROOT_DIR + ADD_RESOURCE_TYPE.toLowerCase() + ".sql", null),
                Arrays.asList(fhirSequence, resourceTypesTable, allTablesComplete),
                procedurePrivileges);
        pd.addTag(SCHEMA_GROUP_TAG, FHIRDATA_GROUP);

        pd = model.addProcedure(this.schemaName,
                ADD_ANY_RESOURCE,
                FhirSchemaVersion.V0001.vid(),
                () -> SchemaGeneratorUtil.readTemplate(adminSchemaName, schemaName, ROOT_DIR + ADD_ANY_RESOURCE.toLowerCase() + ".sql", null),
                Arrays.asList(fhirSequence, resourceTypesTable, allTablesComplete),
                procedurePrivileges);
        pd.addTag(SCHEMA_GROUP_TAG, FHIRDATA_GROUP);
    }

    public void buildDatabaseSpecificArtifactsPostgres(PhysicalDataModel model) {
        // Add stored procedures/functions for postgresql.
        // Have to use different object names from DB2, because the group processing doesn't support 2 objects with the same name.
        final String ROOT_DIR = "postgres/";
        FunctionDef fd = model.addFunction(this.schemaName,
                ADD_CODE_SYSTEM,
                FhirSchemaVersion.V0001.vid(),
                () -> SchemaGeneratorUtil.readTemplate(adminSchemaName, schemaName, ROOT_DIR + ADD_CODE_SYSTEM.toLowerCase() + ".sql", null),
                Arrays.asList(fhirSequence, codeSystemsTable, allTablesComplete),
                procedurePrivileges);
        fd.addTag(SCHEMA_GROUP_TAG, FHIRDATA_GROUP);

        fd = model.addFunction(this.schemaName,
                ADD_PARAMETER_NAME,
                FhirSchemaVersion.V0001.vid(),
                () -> SchemaGeneratorUtil.readTemplate(adminSchemaName, schemaName, ROOT_DIR + ADD_PARAMETER_NAME.toLowerCase()
                        + ".sql", null),
                Arrays.asList(fhirSequence, parameterNamesTable, allTablesComplete), procedurePrivileges);
        fd.addTag(SCHEMA_GROUP_TAG, FHIRDATA_GROUP);

        fd = model.addFunction(this.schemaName,
                ADD_RESOURCE_TYPE,
                FhirSchemaVersion.V0001.vid(),
                () -> SchemaGeneratorUtil.readTemplate(adminSchemaName, schemaName, ROOT_DIR + ADD_RESOURCE_TYPE.toLowerCase()
                        + ".sql", null),
                Arrays.asList(fhirSequence, resourceTypesTable, allTablesComplete), procedurePrivileges);
        fd.addTag(SCHEMA_GROUP_TAG, FHIRDATA_GROUP);

        fd = model.addFunction(this.schemaName,
                ADD_ANY_RESOURCE,
                FhirSchemaVersion.V0001.vid(),
                () -> SchemaGeneratorUtil.readTemplate(adminSchemaName, schemaName, ROOT_DIR + ADD_ANY_RESOURCE.toLowerCase()
                        + ".sql", null),
                Arrays.asList(fhirSequence, resourceTypesTable, allTablesComplete), procedurePrivileges);
        fd.addTag(SCHEMA_GROUP_TAG, FHIRDATA_GROUP);
    }

    /**
     * Add the system-wide logical_resources table. Note that LOGICAL_ID is
     * denormalized, stored in both LOGICAL_RESOURCES and <RESOURCE_TYPE>_LOGICAL_RESOURCES.
     * This avoids an additional join, and simplifies the migration to this
     * new schema model.
     * @param pdm
     */
    public void addLogicalResources(PhysicalDataModel pdm) {
        final String tableName = LOGICAL_RESOURCES;

        final String IDX_LOGICAL_RESOURCES_RITS = "IDX_" + LOGICAL_RESOURCES + "_RITS";

        Table tbl = Table.builder(schemaName, tableName)
                .setTenantColumnName(MT_ID)
                .addBigIntColumn(LOGICAL_RESOURCE_ID, false)
                .addIntColumn(RESOURCE_TYPE_ID, false)
                .addVarcharColumn(LOGICAL_ID, LOGICAL_ID_BYTES, false)
                .addTimestampColumn(REINDEX_TSTAMP, false, "CURRENT_TIMESTAMP") // new column for V0006
                .addBigIntColumn(REINDEX_TXID, false, "0")                      // new column for V0006
                .addPrimaryKey(tableName + "_PK", LOGICAL_RESOURCE_ID)
                .addUniqueIndex("UNQ_" + LOGICAL_RESOURCES, RESOURCE_TYPE_ID, LOGICAL_ID)
                .addIndex(IDX_LOGICAL_RESOURCES_RITS, new OrderedColumnDef(REINDEX_TSTAMP, OrderedColumnDef.Direction.DESC, null))
                .setTablespace(fhirTablespace)
                .addPrivileges(resourceTablePrivileges)
                .addForeignKeyConstraint(FK + tableName + "_RTID", schemaName, RESOURCE_TYPES, RESOURCE_TYPE_ID)
                .enableAccessControl(this.sessionVariable)
                .setVersion(FhirSchemaVersion.V0006.vid())
                .addMigration(priorVersion -> {
                    List<IDatabaseStatement> statements = new ArrayList<>();
                    if (priorVersion == FhirSchemaVersion.V0001.vid()) {
                        // Add statements to migrate from version V0001 to V0006 of this object
                        List<ColumnBase> cols = ColumnDefBuilder.builder()
                                .addTimestampColumn(REINDEX_TSTAMP, false, "CURRENT_TIMESTAMP")
                                .addBigIntColumn(REINDEX_TXID, false, "0")
                                .buildColumns();

                        statements.add(new AddColumn(schemaName, tableName, cols.get(0)));
                        statements.add(new AddColumn(schemaName, tableName, cols.get(1)));

                        // Add the new index on REINDEX_TSTAMP. This index is special because it's the
                        // first index in our schema to use DESC.
                        final String mtId = this.multitenant ? MT_ID : null;
                        List<OrderedColumnDef> indexCols = Arrays.asList(new OrderedColumnDef(REINDEX_TSTAMP, OrderedColumnDef.Direction.DESC, null));
                        statements.add(new CreateIndexStatement(schemaName, IDX_LOGICAL_RESOURCES_RITS, tableName, mtId, indexCols));
                    }
                    return statements;
                })
                .build(pdm);

        // TODO should not need to add as a table and an object. Get the table to add itself?
        tbl.addTag(SCHEMA_GROUP_TAG, FHIRDATA_GROUP);
        this.procedureDependencies.add(tbl);
        pdm.addTable(tbl);
        pdm.addObject(tbl);
    }

    /**
     * Add the system-wide TOKEN_VALUES table which is used for
     * _tag and _security search properties in R4
     * @param pdm
     * @return Table the table that was added to the PhysicalDataModel
     */
    public Table addResourceTokenValues(PhysicalDataModel pdm) {

        final String tableName = TOKEN_VALUES;
        final int tvb = MAX_TOKEN_VALUE_BYTES;

        // logical_resources (0|1) ---- (*) token_values
        Table tbl = Table.builder(schemaName, tableName)
                .setTenantColumnName(MT_ID)
                .addIntColumn(     PARAMETER_NAME_ID,      false)
                .addIntColumn(        CODE_SYSTEM_ID,      false)
                .addVarcharColumn(       TOKEN_VALUE, tvb,  true)
                .addBigIntColumn(LOGICAL_RESOURCE_ID,      false)
                .addIndex(IDX + tableName + "_PNCSCV", PARAMETER_NAME_ID, CODE_SYSTEM_ID, TOKEN_VALUE, LOGICAL_RESOURCE_ID)
                .addIndex(IDX + tableName + "_RPS", LOGICAL_RESOURCE_ID, PARAMETER_NAME_ID, CODE_SYSTEM_ID, TOKEN_VALUE)
                .addForeignKeyConstraint(FK + tableName + "_CS", schemaName, CODE_SYSTEMS, CODE_SYSTEM_ID)
                .addForeignKeyConstraint(FK + tableName + "_LR", schemaName, LOGICAL_RESOURCES, LOGICAL_RESOURCE_ID)
                .addForeignKeyConstraint(FK + tableName + "_PN", schemaName, PARAMETER_NAMES, PARAMETER_NAME_ID)
                .setTablespace(fhirTablespace)
                .addPrivileges(resourceTablePrivileges)
                .enableAccessControl(this.sessionVariable)
                .build(pdm);

        // TODO should not need to add as a table and an object. Get the table to add itself?
        tbl.addTag(SCHEMA_GROUP_TAG, FHIRDATA_GROUP);
        this.procedureDependencies.add(tbl);
        pdm.addTable(tbl);
        pdm.addObject(tbl);

        return tbl;
    }

    /**
     * Adds the system level logical_resource_compartments table which identifies to
     * which compartments a give resource belongs. A resource may belong to many
     * compartments.
     * @param pdm
     * @return Table the table that was added to the PhysicalDataModel
     */
    public Table addLogicalResourceCompartments(PhysicalDataModel pdm) {

        final String tableName = LOGICAL_RESOURCE_COMPARTMENTS;

        // note COMPARTMENT_LOGICAL_RESOURCE_ID represents the compartment (e.g. the Patient)
        // that this resource exists within. This compartment resource may be a ghost resource...i.e. one
        // which has a record in LOGICAL_RESOURCES but currently does not have any resource
        // versions because we haven't yet loaded the resource itself. The timestamp is included
        // because it makes it very easy to find the most recent changes to resources associated with
        // a given patient (for example).
        Table tbl = Table.builder(schemaName, tableName)
                .setVersion(FhirSchemaVersion.V0006.vid())
                .setTenantColumnName(MT_ID)
                .addIntColumn(     COMPARTMENT_NAME_ID,      false)
                .addBigIntColumn(LOGICAL_RESOURCE_ID,      false)
                .addTimestampColumn(LAST_UPDATED, false)
                .addBigIntColumn(COMPARTMENT_LOGICAL_RESOURCE_ID, false)
                .addUniqueIndex(IDX + tableName + "_LRNMLR", LOGICAL_RESOURCE_ID, COMPARTMENT_NAME_ID, COMPARTMENT_LOGICAL_RESOURCE_ID)
                .addUniqueIndex(IDX + tableName + "_NMCOMPLULR", COMPARTMENT_NAME_ID, COMPARTMENT_LOGICAL_RESOURCE_ID, LAST_UPDATED, LOGICAL_RESOURCE_ID)
                .addForeignKeyConstraint(FK + tableName + "_LR", schemaName, LOGICAL_RESOURCES, LOGICAL_RESOURCE_ID)
                .addForeignKeyConstraint(FK + tableName + "_COMP", schemaName, LOGICAL_RESOURCES, COMPARTMENT_LOGICAL_RESOURCE_ID)
                .setTablespace(fhirTablespace)
                .addPrivileges(resourceTablePrivileges)
                .enableAccessControl(this.sessionVariable)
                .build(pdm);

        // TODO should not need to add as a table and an object. Get the table to add itself?
        tbl.addTag(SCHEMA_GROUP_TAG, FHIRDATA_GROUP);
        pdm.addTable(tbl);
        pdm.addObject(tbl);

        return tbl;
    }



    /**
     * Add system-wide RESOURCE_STR_VALUES table to support _profile
     * properties (which are of type REFERENCE).
     * @param pdm
     * @return Table the table that was added to the PhysicalDataModel
     */
    public Table addResourceStrValues(PhysicalDataModel pdm) {
        final int msb = MAX_SEARCH_STRING_BYTES;

        Table tbl = Table.builder(schemaName, STR_VALUES)
                .setTenantColumnName(MT_ID)
                .addIntColumn(     PARAMETER_NAME_ID,      false)
                .addVarcharColumn(         STR_VALUE, msb,  true)
                .addVarcharColumn(   STR_VALUE_LCASE, msb,  true)
                .addBigIntColumn(LOGICAL_RESOURCE_ID,      false)
                .addIndex(IDX + STR_VALUES + "_PSR", PARAMETER_NAME_ID, STR_VALUE, LOGICAL_RESOURCE_ID)
                .addIndex(IDX + STR_VALUES + "_PLR", PARAMETER_NAME_ID, STR_VALUE_LCASE, LOGICAL_RESOURCE_ID)
                .addIndex(IDX + STR_VALUES + "_RPS", LOGICAL_RESOURCE_ID, PARAMETER_NAME_ID, STR_VALUE)
                .addIndex(IDX + STR_VALUES + "_RPL", LOGICAL_RESOURCE_ID, PARAMETER_NAME_ID, STR_VALUE_LCASE)
                .addForeignKeyConstraint(FK + STR_VALUES + "_PNID", schemaName, PARAMETER_NAMES, PARAMETER_NAME_ID)
                .addForeignKeyConstraint(FK + STR_VALUES + "_RID", schemaName, LOGICAL_RESOURCES, LOGICAL_RESOURCE_ID)
                .setTablespace(fhirTablespace)
                .addPrivileges(resourceTablePrivileges)
                .enableAccessControl(this.sessionVariable)
                .build(pdm);

        tbl.addTag(SCHEMA_GROUP_TAG, FHIRDATA_GROUP);
        this.procedureDependencies.add(tbl);
        pdm.addTable(tbl);
        pdm.addObject(tbl);

        return tbl;
    }

    /**
     * Add the table for data search parameters at the (system-wide) resource level
     * @param model
     * @return Table the table that was added to the PhysicalDataModel
     */
    public Table addResourceDateValues(PhysicalDataModel model) {
        final String tableName = DATE_VALUES;
        final String logicalResourcesTable = LOGICAL_RESOURCES;

        Table tbl = Table.builder(schemaName, tableName)
                .setVersion(2)
                .setTenantColumnName(MT_ID)
                .addIntColumn(     PARAMETER_NAME_ID,      false)
                .addTimestampColumn(      DATE_START,6,    true)
                .addTimestampColumn(        DATE_END,6,    true)
                .addBigIntColumn(LOGICAL_RESOURCE_ID,      false)
                .addIndex(IDX + tableName + "_PSER", PARAMETER_NAME_ID, DATE_START, DATE_END, LOGICAL_RESOURCE_ID)
                .addIndex(IDX + tableName + "_PESR", PARAMETER_NAME_ID, DATE_END, DATE_START, LOGICAL_RESOURCE_ID)
                .addIndex(IDX + tableName + "_RPSE", LOGICAL_RESOURCE_ID, PARAMETER_NAME_ID, DATE_START, DATE_END)
                .addForeignKeyConstraint(FK + tableName + "_PN", schemaName, PARAMETER_NAMES, PARAMETER_NAME_ID)
                .addForeignKeyConstraint(FK + tableName + "_R", schemaName, logicalResourcesTable, LOGICAL_RESOURCE_ID)
                .setTablespace(fhirTablespace)
                .addPrivileges(resourceTablePrivileges)
                .enableAccessControl(this.sessionVariable)
                .addMigration(priorVersion -> {
                    List<IDatabaseStatement> statements = new ArrayList<>();
                    if (priorVersion == 1) {
                        statements.add(new DropIndex(schemaName, IDX + tableName + "_PVR"));
                        statements.add(new DropIndex(schemaName, IDX + tableName + "_RPV"));
                        statements.add(new DropColumn(schemaName, tableName, DATE_VALUE_DROPPED_COLUMN));
                    }
                    return statements;
                })
                .build(model);

        tbl.addTag(SCHEMA_GROUP_TAG, FHIRDATA_GROUP);
        this.procedureDependencies.add(tbl);
        model.addTable(tbl);
        model.addObject(tbl);

        return tbl;
    }


    /**
     * <pre>
        CREATE TABLE resource_types (
            resource_type_id INT NOT NULL
            CONSTRAINT pk_resource_type PRIMARY KEY,
            resource_type   VARCHAR(64) NOT NULL
        );

        -- make sure resource_type values are unique
        CREATE UNIQUE INDEX unq_resource_types_rt ON resource_types(resource_type);
        </pre>
     *
     * @param model
     */
    protected void addResourceTypes(PhysicalDataModel model) {

        resourceTypesTable = Table.builder(schemaName, RESOURCE_TYPES)
                .setTenantColumnName(MT_ID)
                .addIntColumn(    RESOURCE_TYPE_ID,      false)
                .addVarcharColumn(   RESOURCE_TYPE,  64, false)
                .addUniqueIndex(IDX + "unq_resource_types_rt", RESOURCE_TYPE)
                .addPrimaryKey(RESOURCE_TYPES + "_PK", RESOURCE_TYPE_ID)
                .setTablespace(fhirTablespace)
                .addPrivileges(resourceTablePrivileges)
                .enableAccessControl(this.sessionVariable)
                .build(model);

        // TODO Table should be immutable, so add support to the Builder for this
        this.resourceTypesTable.addTag(SCHEMA_GROUP_TAG, FHIRDATA_GROUP);
        this.procedureDependencies.add(resourceTypesTable);
        model.addTable(resourceTypesTable);
        model.addObject(resourceTypesTable);
    }

    /**
     * Add the collection of tables for each of the listed
     * FHIR resource types
     * @param model
     */
    protected void addResourceTables(PhysicalDataModel model, IDatabaseObject... dependency) {
        if (this.sessionVariable == null) {
            throw new IllegalStateException("Session variable must be defined before adding resource tables");
        }

        // The sessionVariable is used to enable access control on every table, so we
        // provide it as a dependency
        FhirResourceTableGroup frg = new FhirResourceTableGroup(model, this.schemaName, this.multitenant, sessionVariable,
                this.procedureDependencies, this.fhirTablespace, this.resourceTablePrivileges);
        for (String resourceType: this.resourceTypes) {

<<<<<<< HEAD
=======
            resourceType = resourceType.toUpperCase().trim();
>>>>>>> aa1c8ee1
            if (!ALL_RESOURCE_TYPES.contains(resourceType.toUpperCase())) {
                logger.warning("Passed resource type '" + resourceType + "' does not match any known FHIR resource types; creating anyway");
            }

            ObjectGroup group = frg.addResourceType(resourceType);
            group.addTag(SCHEMA_GROUP_TAG, FHIRDATA_GROUP);

            // Add additional dependencies the group doesn't yet know about
            group.addDependencies(Arrays.asList(this.codeSystemsTable, this.parameterNamesTable, this.resourceTypesTable, this.commonTokenValuesTable));

            // Add all other dependencies that were explicitly passed
            group.addDependencies(Arrays.asList(dependency));

            // Make this group a dependency for all the stored procedures.
            this.procedureDependencies.add(group);
            model.addObject(group);
        }
    }

    /**
     *
     *
    CREATE TABLE parameter_names (
      parameter_name_id INT NOT NULL
                    CONSTRAINT pk_parameter_name PRIMARY KEY,
      parameter_name   VARCHAR(255 OCTETS) NOT NULL
    );

    CREATE UNIQUE INDEX unq_parameter_name_rtnm ON parameter_names(parameter_name) INCLUDE (parameter_name_id);

     * @param model
     */
    protected void addParameterNames(PhysicalDataModel model) {

        // The index which also used by the database to support the primary key constraint
        String[] prfIndexCols = {PARAMETER_NAME};
        String[] prfIncludeCols = {PARAMETER_NAME_ID};

        parameterNamesTable = Table.builder(schemaName, PARAMETER_NAMES)
                .setTenantColumnName(MT_ID)
                .addIntColumn(     PARAMETER_NAME_ID,              false)
                .addVarcharColumn(    PARAMETER_NAME,         255, false)
                .addUniqueIndex(IDX + "PARAMETER_NAME_RTNM", Arrays.asList(prfIndexCols), Arrays.asList(prfIncludeCols))
                .addPrimaryKey(PARAMETER_NAMES + "_PK", PARAMETER_NAME_ID)
                .setTablespace(fhirTablespace)
                .addPrivileges(resourceTablePrivileges)
                .enableAccessControl(this.sessionVariable)
                .build(model);

        this.parameterNamesTable.addTag(SCHEMA_GROUP_TAG, FHIRDATA_GROUP);
        this.procedureDependencies.add(parameterNamesTable);

        model.addTable(parameterNamesTable);
        model.addObject(parameterNamesTable);
    }

    /**
     * Add the code_systems table to the database schema
    CREATE TABLE code_systems (
      code_system_id         INT NOT NULL
       CONSTRAINT pk_code_system PRIMARY KEY,
      code_system_name       VARCHAR(255 OCTETS) NOT NULL
    );

    CREATE UNIQUE INDEX unq_code_system_cinm ON code_systems(code_system_name);

     * @param model
     */
    protected void addCodeSystems(PhysicalDataModel model) {

        codeSystemsTable = Table.builder(schemaName, CODE_SYSTEMS)
                .setTenantColumnName(MT_ID)
                .addIntColumn(      CODE_SYSTEM_ID,         false)
                .addVarcharColumn(CODE_SYSTEM_NAME,    255, false)
                .addUniqueIndex(IDX + "CODE_SYSTEM_CINM", CODE_SYSTEM_NAME)
                .addPrimaryKey(CODE_SYSTEMS + "_PK", CODE_SYSTEM_ID)
                .setTablespace(fhirTablespace)
                .addPrivileges(resourceTablePrivileges)
                .enableAccessControl(this.sessionVariable)
                .build(model);

        this.codeSystemsTable.addTag(SCHEMA_GROUP_TAG, FHIRDATA_GROUP);
        this.procedureDependencies.add(codeSystemsTable);
        model.addTable(codeSystemsTable);
        model.addObject(codeSystemsTable);

    }

    /**
     * Table used to store normalized values for tokens, shared by all the
     * <RESOURCE_TYPE>_TOKEN_VALUES tables. Although this requires an additional
     * join, it cuts down on space by avoiding repeating long strings (e.g. urls).
     * This also helps to reduce the total sizes of the indexes, helping to improve
     * cache hit rates for a given buffer cache size.
     * Token values may or may not have an associated code system, in which case,
     * it assigned a default system. This is why CODE_SYSTEM_ID is not nullable and
     * has a FK constraint.
     *
     * We never need to find all token values for a given code-system, so there's no need
     * for a second index (CODE_SYSTEM_ID, TOKEN_VALUE). Do not add it.
     *
     * Because different parameter names may reference the same token value (e.g.
     * 'Observation.subject' and 'Claim.patient' are both patient references), the
     * common token value is not distinguished by a parameter_name_id.
     *
     * Where common token values are used to represent local relationships between two resources,
     * the code_system encodes the resource type of the referenced resource and
     * the token_value represents its logical_id. This approach simplifies query writing when
     * following references.
     *
     * @param pdm
     * @return the table definition
     */
    public void addCommonTokenValues(PhysicalDataModel pdm) {
        final String tableName = COMMON_TOKEN_VALUES;
        commonTokenValuesTable = Table.builder(schemaName, tableName)
                .setVersion(FhirSchemaVersion.V0006.vid())
                .setTenantColumnName(MT_ID)
                .addBigIntColumn(     COMMON_TOKEN_VALUE_ID,                          false)
                .setIdentityColumn(   COMMON_TOKEN_VALUE_ID, Generated.ALWAYS)
                .addIntColumn(               CODE_SYSTEM_ID,                          false)
                .addVarcharColumn(              TOKEN_VALUE, MAX_TOKEN_VALUE_BYTES,   false)
                .addUniqueIndex(IDX + tableName + "_TVCP", TOKEN_VALUE, CODE_SYSTEM_ID)
                .addPrimaryKey(tableName + "_PK", COMMON_TOKEN_VALUE_ID)
                .addForeignKeyConstraint(FK + tableName + "_CSID", schemaName, CODE_SYSTEMS, CODE_SYSTEM_ID)
                .setTablespace(fhirTablespace)
                .addPrivileges(resourceTablePrivileges)
                .enableAccessControl(this.sessionVariable)
                .build(pdm);

        // TODO should not need to add as a table and an object. Get the table to add itself?
        commonTokenValuesTable.addTag(SCHEMA_GROUP_TAG, FHIRDATA_GROUP);
        pdm.addTable(commonTokenValuesTable);
        pdm.addObject(commonTokenValuesTable);
    }

    /**
     * Add the system-wide RESOURCE_TOKEN_REFS table which is used for
     * _tag and _security search properties in R4 (new table
     * for issue #1366 V0006 schema change). Replaces the
     * previous TOKEN_VALUES table. All token values are now
     * normalized in the COMMON_TOKEN_VALUES table
     * @param pdm
     * @return Table the table that was added to the PhysicalDataModel
     */
    public Table addResourceTokenRefs(PhysicalDataModel pdm) {

        final String tableName = RESOURCE_TOKEN_REFS;

        // logical_resources (0|1) ---- (*) resource_token_refs
        Table tbl = Table.builder(schemaName, tableName)
                .setVersion(FhirSchemaVersion.V0006.vid())
                .setTenantColumnName(MT_ID)
                .addIntColumn(       PARAMETER_NAME_ID,    false)
                .addBigIntColumn(COMMON_TOKEN_VALUE_ID,     true) // support for null token value entries
                .addBigIntColumn(  LOGICAL_RESOURCE_ID,    false)
                .addIntColumn(          REF_VERSION_ID,     true) // for when the referenced value is a logical resource with a version
                .addIndex(IDX + tableName + "_TVLR", COMMON_TOKEN_VALUE_ID, LOGICAL_RESOURCE_ID)
                .addIndex(IDX + tableName + "_LRTV", LOGICAL_RESOURCE_ID, COMMON_TOKEN_VALUE_ID)
                .addForeignKeyConstraint(FK + tableName + "_CTV", schemaName, COMMON_TOKEN_VALUES, COMMON_TOKEN_VALUE_ID)
                .addForeignKeyConstraint(FK + tableName + "_LR", schemaName, LOGICAL_RESOURCES, LOGICAL_RESOURCE_ID)
                .addForeignKeyConstraint(FK + tableName + "_PNID", schemaName, PARAMETER_NAMES, PARAMETER_NAME_ID)
                .setTablespace(fhirTablespace)
                .addPrivileges(resourceTablePrivileges)
                .enableAccessControl(this.sessionVariable)
                .build(pdm);

        // TODO should not need to add as a table and an object. Get the table to add itself?
        tbl.addTag(SCHEMA_GROUP_TAG, FHIRDATA_GROUP);
        this.procedureDependencies.add(tbl);
        pdm.addTable(tbl);
        pdm.addObject(tbl);

        return tbl;
    }

    /**
     * <pre>
    CREATE SEQUENCE fhir_sequence
             AS BIGINT
     START WITH 1
          CACHE 20000
       NO CYCLE;
     * </pre>
     *
     * @param pdm
     */
    protected void addFhirSequence(PhysicalDataModel pdm) {
        this.fhirSequence = new Sequence(schemaName, FHIR_SEQUENCE, FhirSchemaVersion.V0001.vid(), 1, 1000);
        this.fhirSequence.addTag(SCHEMA_GROUP_TAG, FHIRDATA_GROUP);
        procedureDependencies.add(fhirSequence);
        sequencePrivileges.forEach(p -> p.addToObject(fhirSequence));

        pdm.addObject(fhirSequence);
    }

    protected void addFhirRefSequence(PhysicalDataModel pdm) {
        this.fhirRefSequence = new Sequence(schemaName, FHIR_REF_SEQUENCE, FhirSchemaVersion.V0001.vid(), FhirSchemaConstants.FHIR_REF_SEQUENCE_START, FhirSchemaConstants.FHIR_REF_SEQUENCE_CACHE);
        this.fhirRefSequence.addTag(SCHEMA_GROUP_TAG, FHIRDATA_GROUP);
        procedureDependencies.add(fhirRefSequence);
        sequencePrivileges.forEach(p -> p.addToObject(fhirRefSequence));
        pdm.addObject(fhirRefSequence);

        // Schema V0003 does an alter to bump up the start value of the reference sequence
        // to avoid a conflict with parameter names not in the pre-populated set
        // fix for issue-1263. This will only be applied if the current version of the
        // the FHIR_REF_SEQUENCE is <= 2.
        BaseObject alter = new AlterSequenceStartWith(schemaName, FHIR_REF_SEQUENCE, FhirSchemaVersion.V0003.vid(),
            FhirSchemaConstants.FHIR_REF_SEQUENCE_START, FhirSchemaConstants.FHIR_REF_SEQUENCE_CACHE, 1);
        alter.addTag(SCHEMA_GROUP_TAG, FHIRDATA_GROUP);
        procedureDependencies.add(alter);
        alter.addDependency(fhirRefSequence); // only alter after the sequence is initially created

        // Because the sequence might be dropped and recreated, we need to inject privileges
        // so that they are applied when this ALTER SEQUENCE is processed.
        sequencePrivileges.forEach(p -> p.addToObject(alter));
        pdm.addObject(alter);
    }


    /**
     * Add the sequence used by the new local/external references data model
     * @param pdm
     */
    protected void addReferencesSequence(PhysicalDataModel pdm) {
        Sequence seq = new Sequence(schemaName, FhirSchemaConstants.REFERENCES_SEQUENCE, FhirSchemaVersion.V0001.vid(), FhirSchemaConstants.REFERENCES_SEQUENCE_START, FhirSchemaConstants.REFERENCES_SEQUENCE_CACHE, FhirSchemaConstants.REFERENCES_SEQUENCE_INCREMENT);
        seq.addTag(SCHEMA_GROUP_TAG, FHIRDATA_GROUP);
        procedureDependencies.add(seq);
        sequencePrivileges.forEach(p -> p.addToObject(seq));
        pdm.addObject(seq);
    }
}<|MERGE_RESOLUTION|>--- conflicted
+++ resolved
@@ -85,10 +85,6 @@
 import com.ibm.fhir.database.utils.model.SessionVariableDef;
 import com.ibm.fhir.database.utils.model.Table;
 import com.ibm.fhir.database.utils.model.Tablespace;
-<<<<<<< HEAD
-import com.ibm.fhir.model.type.code.FHIRResourceType;
-=======
->>>>>>> aa1c8ee1
 import com.ibm.fhir.model.util.ModelSupport;
 
 /**
@@ -106,12 +102,8 @@
     // Build the multitenant variant of the schema
     private final boolean multitenant;
 
-<<<<<<< HEAD
-    private static final Set<String> ALL_RESOURCE_TYPES = ModelSupport.getResourceTypes(false).stream()
-=======
     // TODO pass 'false' to getResourceTypes to avoid building tables for abstract resource types
     private static final Set<String> ALL_RESOURCE_TYPES = ModelSupport.getResourceTypes(true).stream()
->>>>>>> aa1c8ee1
             .map(t -> ModelSupport.getTypeName(t).toUpperCase())
             .collect(Collectors.toSet());
 
@@ -732,10 +724,7 @@
                 this.procedureDependencies, this.fhirTablespace, this.resourceTablePrivileges);
         for (String resourceType: this.resourceTypes) {
 
-<<<<<<< HEAD
-=======
             resourceType = resourceType.toUpperCase().trim();
->>>>>>> aa1c8ee1
             if (!ALL_RESOURCE_TYPES.contains(resourceType.toUpperCase())) {
                 logger.warning("Passed resource type '" + resourceType + "' does not match any known FHIR resource types; creating anyway");
             }
