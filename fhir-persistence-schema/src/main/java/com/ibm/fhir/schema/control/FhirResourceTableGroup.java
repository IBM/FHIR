/*
 * (C) Copyright IBM Corp. 2019, 2020
 *
 * SPDX-License-Identifier: Apache-2.0
 */

package com.ibm.fhir.schema.control;

import static com.ibm.fhir.schema.control.FhirSchemaConstants.CODE;
import static com.ibm.fhir.schema.control.FhirSchemaConstants.CODE_SYSTEMS;
import static com.ibm.fhir.schema.control.FhirSchemaConstants.CODE_SYSTEM_ID;
import static com.ibm.fhir.schema.control.FhirSchemaConstants.CURRENT_ALLERGIES_LIST;
import static com.ibm.fhir.schema.control.FhirSchemaConstants.CURRENT_DRUG_ALLERGIES_LIST;
import static com.ibm.fhir.schema.control.FhirSchemaConstants.CURRENT_MEDICATIONS_LIST;
import static com.ibm.fhir.schema.control.FhirSchemaConstants.CURRENT_PROBLEMS_LIST;
import static com.ibm.fhir.schema.control.FhirSchemaConstants.CURRENT_RESOURCE_ID;
import static com.ibm.fhir.schema.control.FhirSchemaConstants.DATA;
import static com.ibm.fhir.schema.control.FhirSchemaConstants.DATE_END;
import static com.ibm.fhir.schema.control.FhirSchemaConstants.DATE_START;
import static com.ibm.fhir.schema.control.FhirSchemaConstants.FK;
import static com.ibm.fhir.schema.control.FhirSchemaConstants.IDX;
import static com.ibm.fhir.schema.control.FhirSchemaConstants.PK;
import static com.ibm.fhir.schema.control.FhirSchemaConstants.IS_DELETED;
import static com.ibm.fhir.schema.control.FhirSchemaConstants.ITEM_LOGICAL_ID;
import static com.ibm.fhir.schema.control.FhirSchemaConstants.LAST_UPDATED;
import static com.ibm.fhir.schema.control.FhirSchemaConstants.LATITUDE_VALUE;
import static com.ibm.fhir.schema.control.FhirSchemaConstants.LIST_LOGICAL_RESOURCES;
import static com.ibm.fhir.schema.control.FhirSchemaConstants.LIST_LOGICAL_RESOURCE_ITEMS;
import static com.ibm.fhir.schema.control.FhirSchemaConstants.LOGICAL_ID;
import static com.ibm.fhir.schema.control.FhirSchemaConstants.LOGICAL_ID_BYTES;
import static com.ibm.fhir.schema.control.FhirSchemaConstants.LOGICAL_RESOURCES;
import static com.ibm.fhir.schema.control.FhirSchemaConstants.LOGICAL_RESOURCE_ID;
import static com.ibm.fhir.schema.control.FhirSchemaConstants.LONGITUDE_VALUE;
import static com.ibm.fhir.schema.control.FhirSchemaConstants.MAX_SEARCH_STRING_BYTES;
import static com.ibm.fhir.schema.control.FhirSchemaConstants.MT_ID;
import static com.ibm.fhir.schema.control.FhirSchemaConstants.NUMBER_VALUE;
import static com.ibm.fhir.schema.control.FhirSchemaConstants.PARAMETER_NAMES;
import static com.ibm.fhir.schema.control.FhirSchemaConstants.PARAMETER_NAME_ID;
import static com.ibm.fhir.schema.control.FhirSchemaConstants.PATIENT_CURRENT_REFS;
import static com.ibm.fhir.schema.control.FhirSchemaConstants.PATIENT_LOGICAL_RESOURCES;
import static com.ibm.fhir.schema.control.FhirSchemaConstants.QUANTITY_VALUE;
import static com.ibm.fhir.schema.control.FhirSchemaConstants.QUANTITY_VALUE_HIGH;
import static com.ibm.fhir.schema.control.FhirSchemaConstants.QUANTITY_VALUE_LOW;
import static com.ibm.fhir.schema.control.FhirSchemaConstants.RESOURCE_ID;
import static com.ibm.fhir.schema.control.FhirSchemaConstants.RESOURCE_TYPES;
import static com.ibm.fhir.schema.control.FhirSchemaConstants.RESOURCE_TYPE_ID;
import static com.ibm.fhir.schema.control.FhirSchemaConstants.STR_VALUE;
import static com.ibm.fhir.schema.control.FhirSchemaConstants.STR_VALUE_LCASE;
import static com.ibm.fhir.schema.control.FhirSchemaConstants.TOKEN_VALUE;
import static com.ibm.fhir.schema.control.FhirSchemaConstants.VERSION_ID;

import java.util.ArrayList;
import java.util.Arrays;
import java.util.Collection;
import java.util.List;
import java.util.Set;

import com.ibm.fhir.database.utils.model.Generated;
import com.ibm.fhir.database.utils.model.GroupPrivilege;
import com.ibm.fhir.database.utils.model.IDatabaseObject;
import com.ibm.fhir.database.utils.model.ObjectGroup;
import com.ibm.fhir.database.utils.model.PhysicalDataModel;
import com.ibm.fhir.database.utils.model.SessionVariableDef;
import com.ibm.fhir.database.utils.model.Table;
import com.ibm.fhir.database.utils.model.Tablespace;

/**
 * Utility to create all the tables associated with a particular resource type
 */
public class FhirResourceTableGroup {
    public static final String RESOURCE_TYPE = "resourceType";

    // The model containing all the tables for the entire schema
    private final PhysicalDataModel model;

    // The schema we place all of our tables into
    private final String schemaName;

    // The session variable we depend on for access control
    private final SessionVariableDef sessionVariable;

    // All the tables created by this component
    @SuppressWarnings("unused")
    private final Set<IDatabaseObject> procedureDependencies;

    private final Tablespace fhirTablespace;

    // Privileges to be granted to each of the resource tables created by this class
    private final Collection<GroupPrivilege> resourceTablePrivileges;

    private static final String _LOGICAL_RESOURCES = "_LOGICAL_RESOURCES";
    private static final String _RESOURCES = "_RESOURCES";

    private static final String COMP = "COMP";
    private static final String ROW_ID = "ROW_ID";

    /**
     * The maximum number of components we can store in the X_COMPOSITES tables.
     * Per the current design, each component will add 6 columns to the table, so don't go too high.
     * Most of the composite parameters in the specification have 2 components, but a couple have 3.
     */
    private static final int MAX_COMP = 3;
    private static final String _STR = "_STR";
    private static final String _NUMBER = "_NUMBER";
    private static final String _DATE = "_DATE";
    private static final String _TOKEN = "_TOKEN";
    private static final String _QUANTITY = "_QUANTITY";
    private static final String _LATLNG = "_LATLNG";

    /**
     * Public constructor
     */
    public FhirResourceTableGroup(PhysicalDataModel model, String schemaName, SessionVariableDef sessionVariable,
            Set<IDatabaseObject> procedureDependencies, Tablespace fhirTablespace,
            Collection<GroupPrivilege> privileges) {
        this.model                   = model;
        this.schemaName              = schemaName;
        this.sessionVariable         = sessionVariable;
        this.procedureDependencies   = procedureDependencies;
        this.fhirTablespace          = fhirTablespace;
        this.resourceTablePrivileges = privileges;
    }

    /**
     * Add all the tables required for the given resource type. For example, if the
     * resourceTypeName is Patient, the following tables will be added:
     * <ul>
     * <li>patient_logical_resources
     * <li>patient_resources
     * <li>patient_str_values
     * <li>patient_date_values
     * <li>patient_token_values
     * <li>patient_number_values
     * <li>patient_latlng_values
     * <li>patient_quantity_values
     * </ul>
     * 
     * @param resourceTypeName
     */
    public ObjectGroup addResourceType(String resourceTypeName) {
        final String tablePrefix = resourceTypeName.toUpperCase();

        // Stick all the objects we want to create under one group which is executed
        // in the order in which they are defined (not parallelized)
        List<IDatabaseObject> group = new ArrayList<>();

        addLogicalResources(group, tablePrefix);
        addResources(group, tablePrefix);
        addStrValues(group, tablePrefix);
        addTokenValues(group, tablePrefix);
        addDateValues(group, tablePrefix);
        addNumberValues(group, tablePrefix);
        addLatLngValues(group, tablePrefix);
        addQuantityValues(group, tablePrefix);
        addComposites(group, tablePrefix);

        // group all the tables under one object so that we can perform everything within one
        // transaction. This helps to eliminate deadlocks when adding the FK constraints due to
        // issues with DB2 managing its catalog
        return new ObjectGroup(schemaName, tablePrefix + "_RESOURCE_TABLE_GROUP", group);
    }

    /**
     * Add the logical_resources table definition for the given resource prefix
     * 
     * @param group
     * @param prefix
     */
    public void addLogicalResources(List<IDatabaseObject> group, String prefix) {
        final String tableName = prefix + "_LOGICAL_RESOURCES";

        // This is the resource-specific instance of the logical resources table, and
        // shares a common primary key (logical_resource_id) with the system-wide table
        // We also have a FK constraint pointing back to that table to try and keep
        // things sensible.
        Table tbl =
                Table.builder(schemaName, tableName)
                        .setTenantColumnName(MT_ID)
                        .addTag(RESOURCE_TYPE, prefix)
                        .addBigIntColumn(LOGICAL_RESOURCE_ID, false)
                        .addVarcharColumn(LOGICAL_ID, LOGICAL_ID_BYTES, false)
                        .addBigIntColumn(CURRENT_RESOURCE_ID, true)
                        .addPrimaryKey(tableName + "_PK", LOGICAL_RESOURCE_ID)
                        .addForeignKeyConstraint("FK_" + tableName + "_LRID", schemaName, LOGICAL_RESOURCES,
                                LOGICAL_RESOURCE_ID)
                        .setTablespace(fhirTablespace)
                        .addPrivileges(resourceTablePrivileges)
                        .enableAccessControl(this.sessionVariable)
                        // Add indexes to avoid dead lock issue of derby, and improve Db2 performance
                        // Derby requires all columns used in where clause to be indexed, otherwise whole table lock will be
                        // used instead of row lock, which can cause dead lock issue frequently during concurrent accesses.
                        .addIndex(IDX + tableName + CURRENT_RESOURCE_ID, CURRENT_RESOURCE_ID)
                        .addIndex(IDX + tableName + LOGICAL_ID, LOGICAL_ID)
                        .build(model);

        group.add(tbl);
        model.addTable(tbl);

        // Special case for LIST resource...we need a table to store the list items
        if ("LIST".equalsIgnoreCase(prefix)) {
            addListLogicalResourceItems(group, prefix);
        }

        // Extension table for patient to support references to current lists
        // such as $current-allergies
        // https://www.hl7.org/fhir/lifecycle.html#current
        if ("PATIENT".equalsIgnoreCase(prefix)) {
            addPatientCurrentRefs(group, prefix);
        }
    }

    /**
     * Add the resources table definition
     * 
     * <pre>
    resource_id            BIGINT             NOT NULL,
    logical_resource_id    BIGINT             NOT NULL,
    version_id                INT             NOT NULL,
    last_updated        TIMESTAMP             NOT NULL,
    is_deleted               CHAR(1)          NOT NULL,
    data                     BLOB(2147483647) INLINE LENGTH 10240;
    
    CREATE UNIQUE INDEX device_resource_prf_in1    ON device_resources (resource_id) INCLUDE (logical_resource_id, version_id, is_deleted);
     * </pre>
     * 
     * @param group
     * @param prefix
     */
    public void addResources(List<IDatabaseObject> group, String prefix) {

        // The index which also used by the database to support the primary key constraint
        final List<String> prfIndexCols = Arrays.asList(RESOURCE_ID);
        final List<String> prfIncludeCols = Arrays.asList(LOGICAL_RESOURCE_ID, VERSION_ID, IS_DELETED);
        final String tableName = prefix + _RESOURCES;

        Table tbl =
                Table.builder(schemaName, tableName)
                        .setTenantColumnName(MT_ID)
                        .addTag(RESOURCE_TYPE, prefix)
                        .addBigIntColumn(RESOURCE_ID, false)
                        .addBigIntColumn(LOGICAL_RESOURCE_ID, false)
                        .addIntColumn(VERSION_ID, false)
                        .addTimestampColumn(LAST_UPDATED, false)
                        .addCharColumn(IS_DELETED, 1, false)
                        .addBlobColumn(DATA, 2147483647, 10240, true)
                        .addUniqueIndex(tableName + "_PRF_IN1", prfIndexCols, prfIncludeCols)
                        .addIndex(IDX + tableName + LOGICAL_RESOURCE_ID, LOGICAL_RESOURCE_ID)
                        .addPrimaryKey(tableName + "_PK", RESOURCE_ID)
                        .setTablespace(fhirTablespace)
                        .addPrivileges(resourceTablePrivileges)
                        .enableAccessControl(this.sessionVariable)
                        .build(model);

        group.add(tbl);
        model.addTable(tbl);
    }

    /**
     * Add the STR_VALUES table for the given resource name prefix
     * 
     * <pre>
    row_id                BIGINT             NOT NULL,
    parameter_name_id        INT             NOT NULL,
    str_value            VARCHAR(511 OCTETS),
    str_value_lcase      VARCHAR(511 OCTETS),
    resource_id           BIGINT             NOT NULL
    
    CREATE INDEX idx_device_str_values_psr ON device_str_values(parameter_name_id, str_value, resource_id);
    CREATE INDEX idx_device_str_values_plr ON device_str_values(parameter_name_id, str_value_lcase, resource_id);
    CREATE INDEX idx_device_str_values_rps ON device_str_values(resource_id, parameter_name_id, str_value);
    CREATE INDEX idx_device_str_values_rpl ON device_str_values(resource_id, parameter_name_id, str_value_lcase);
    ALTER TABLE device_str_values ADD CONSTRAINT fk_device_str_values_pnid FOREIGN KEY (parameter_name_id) REFERENCES parameter_names;
    ALTER TABLE device_str_values ADD CONSTRAINT fk_device_str_values_pnid FOREIGN KEY (parameter_name_id) REFERENCES parameter_names;
    ALTER TABLE device_str_values ADD CONSTRAINT fk_device_str_values_rid  FOREIGN KEY (resource_id) REFERENCES device_resources;
     * </pre>
     * 
     * @param group
     * @param prefix
     */
    public void addStrValues(List<IDatabaseObject> group, String prefix) {

        final int msb = MAX_SEARCH_STRING_BYTES;
        final String tableName = prefix + "_STR_VALUES";
        final String logicalResourcesTable = prefix + "_LOGICAL_RESOURCES";

        // Parameters are tied to the logical resource
        Table tbl =
                Table.builder(schemaName, tableName)
                        .addTag(RESOURCE_TYPE, prefix)
                        .setTenantColumnName(MT_ID)
                        .addBigIntColumn(ROW_ID, false)
                        .addIntColumn(PARAMETER_NAME_ID, false)
                        .addVarcharColumn(STR_VALUE, msb, true)
                        .addVarcharColumn(STR_VALUE_LCASE, msb, true)
                        .addBigIntColumn(LOGICAL_RESOURCE_ID, false)
                        .addIndex(IDX + tableName + "_PSR", PARAMETER_NAME_ID, STR_VALUE, LOGICAL_RESOURCE_ID)
                        .addIndex(IDX + tableName + "_PLR", PARAMETER_NAME_ID, STR_VALUE_LCASE, LOGICAL_RESOURCE_ID)
                        .addIndex(IDX + tableName + "_RPS", LOGICAL_RESOURCE_ID, PARAMETER_NAME_ID, STR_VALUE)
                        .addIndex(IDX + tableName + "_RPL", LOGICAL_RESOURCE_ID, PARAMETER_NAME_ID, STR_VALUE_LCASE)
                        .addPrimaryKey(PK + tableName, ROW_ID)
                        .setIdentityColumn(ROW_ID, Generated.BY_DEFAULT)
                        .addForeignKeyConstraint(FK + tableName + "_PNID", schemaName, PARAMETER_NAMES,
                                PARAMETER_NAME_ID)
                        .addForeignKeyConstraint(FK + tableName + "_RID", schemaName, logicalResourcesTable,
                                LOGICAL_RESOURCE_ID)
                        .setTablespace(fhirTablespace)
                        .addPrivileges(resourceTablePrivileges)
                        .enableAccessControl(this.sessionVariable)
                        .build(model);

        group.add(tbl);
        model.addTable(tbl);
    }

    /**
     * <pre>
    row_id                BIGINT NOT NULL,
    parameter_name_id        INT NOT NULL,
    code_system_id           INT NOT NULL,
    token_value          VARCHAR(255 OCTETS),
    resource_id           BIGINT NOT NULL
    )
    ;
    
    CREATE INDEX idx_device_token_values_pncscv ON device_token_values(parameter_name_id, code_system_id, token_value, resource_id);
    CREATE INDEX idx_device_token_values_rps ON device_token_values(resource_id, parameter_name_id, code_system_id, token_value);
    ALTER TABLE device_token_values ADD CONSTRAINT fk_device_token_values_pn FOREIGN KEY (parameter_name_id) REFERENCES parameter_names;
    ALTER TABLE device_token_values ADD CONSTRAINT fk_device_token_values_cs FOREIGN KEY (code_system_id)    REFERENCES code_systems;
    ALTER TABLE device_token_values ADD CONSTRAINT fk_device_token_values_r  FOREIGN KEY (resource_id)       REFERENCES device_resources;
     * </pre>
     * 
     * @param group
     * @param prefix
     */
    public void addTokenValues(List<IDatabaseObject> group, String prefix) {
        final String tableName = prefix + "_TOKEN_VALUES";
        final String logicalResourcesTable = prefix + _LOGICAL_RESOURCES;

        Table tbl =
                Table.builder(schemaName, tableName)
                        .addTag(RESOURCE_TYPE, prefix)
                        .setTenantColumnName(MT_ID)
                        .addBigIntColumn(ROW_ID, false)
                        .addIntColumn(PARAMETER_NAME_ID, false)
                        .addIntColumn(CODE_SYSTEM_ID, false)
                        .addVarcharColumn(TOKEN_VALUE, 511, true)
                        .addBigIntColumn(LOGICAL_RESOURCE_ID, false)
                        .addIndex(IDX + tableName + "_PNCSCV", PARAMETER_NAME_ID, CODE_SYSTEM_ID, TOKEN_VALUE,
                                LOGICAL_RESOURCE_ID)
                        .addIndex(IDX + tableName + "_RPS", LOGICAL_RESOURCE_ID, PARAMETER_NAME_ID, CODE_SYSTEM_ID,
                                TOKEN_VALUE)
                        .addPrimaryKey(PK + tableName, ROW_ID)
                        .setIdentityColumn(ROW_ID, Generated.BY_DEFAULT)
                        .addForeignKeyConstraint(FK + tableName + "_PN", schemaName, PARAMETER_NAMES, PARAMETER_NAME_ID)
                        .addForeignKeyConstraint(FK + tableName + "_CS", schemaName, CODE_SYSTEMS, CODE_SYSTEM_ID)
                        .addForeignKeyConstraint(FK + tableName + "_R", schemaName, logicalResourcesTable,
                                LOGICAL_RESOURCE_ID)
                        .setTablespace(fhirTablespace)
                        .addPrivileges(resourceTablePrivileges)
                        .enableAccessControl(this.sessionVariable)
                        .build(model);

        group.add(tbl);
        model.addTable(tbl);
    }

    /**
     * <pre>
    CREATE TABLE device_date_values  (
    row_id                BIGINT             NOT NULL,
    parameter_name_id         INT NOT NULL,
    date_value          TIMESTAMP,
    date_start          TIMESTAMP,
    date_end            TIMESTAMP,
    resource_id            BIGINT NOT NULL
    )
    ;
    
    CREATE INDEX idx_device_date_values_pvr ON device_date_values(parameter_name_id, date_value, resource_id);
    CREATE INDEX idx_device_date_values_rpv  ON device_date_values(resource_id, parameter_name_id, date_value);
    CREATE INDEX idx_device_date_values_pser ON device_date_values(parameter_name_id, date_start, date_end, resource_id);
    CREATE INDEX idx_device_date_values_pesr ON device_date_values(parameter_name_id, date_end, date_start, resource_id);
    CREATE INDEX idx_device_date_values_rpse   ON device_date_values(resource_id, parameter_name_id, date_start, date_end);
    ALTER TABLE device_date_values ADD CONSTRAINT fk_device_date_values_pn FOREIGN KEY (parameter_name_id) REFERENCES parameter_names;
    ALTER TABLE device_date_values ADD CONSTRAINT fk_device_date_values_r  FOREIGN KEY (resource_id)       REFERENCES device_resources;
     * </pre>
     * 
     * @param group
     * @param prefix
     */
    public void addDateValues(List<IDatabaseObject> group, String prefix) {
        /*
         * Changes from Version 1 to 2:
         * DROPPED IDX + tableName + "_PVR"
         * DROPPED IDX + tableName + "_RPV"
         * ALTER TABLE DATE_VALUE is removed
         */

        final String tableName = prefix + "_DATE_VALUES";
        final String logicalResourcesTable = prefix + _LOGICAL_RESOURCES;

<<<<<<< HEAD
        Table tbl =
                Table.builder(schemaName, tableName)
                        .addTag(RESOURCE_TYPE, prefix)
                        .setTenantColumnName(MT_ID)
                        .addBigIntColumn(ROW_ID, false)
                        .addIntColumn(PARAMETER_NAME_ID, false)
                        .addTimestampColumn(DATE_START, true)
                        .addTimestampColumn(DATE_END, true)
                        .addBigIntColumn(LOGICAL_RESOURCE_ID, false)
                        .addIndex(IDX + tableName + "_PSER", PARAMETER_NAME_ID, DATE_START, DATE_END,
                                LOGICAL_RESOURCE_ID)
                        .addIndex(IDX + tableName + "_PESR", PARAMETER_NAME_ID, DATE_END, DATE_START,
                                LOGICAL_RESOURCE_ID)
                        .addIndex(IDX + tableName + "_RPSE", LOGICAL_RESOURCE_ID, PARAMETER_NAME_ID, DATE_START,
                                DATE_END)
                        .addPrimaryKey(PK + tableName, ROW_ID)
                        .setIdentityColumn(ROW_ID, Generated.BY_DEFAULT)
                        .addForeignKeyConstraint(FK + tableName + "_PN", schemaName, PARAMETER_NAMES, PARAMETER_NAME_ID)
                        .addForeignKeyConstraint(FK + tableName + "_R", schemaName, logicalResourcesTable,
                                LOGICAL_RESOURCE_ID)
                        .setTablespace(fhirTablespace)
                        .addPrivileges(resourceTablePrivileges)
                        .enableAccessControl(this.sessionVariable)
                        .setVersion(2)
                        .build(model);
=======
        Table tbl = Table.builder(schemaName, tableName)
                .addTag(FhirSchemaTags.RESOURCE_TYPE, prefix)
                .setTenantColumnName(MT_ID)
                .addBigIntColumn(             ROW_ID,      false)
                .addIntColumn(     PARAMETER_NAME_ID,      false)
                .addTimestampColumn(      "DATE_VALUE",      true)
                .addTimestampColumn(      DATE_START,      true)
                .addTimestampColumn(        DATE_END,      true)
                .addBigIntColumn(LOGICAL_RESOURCE_ID,      false)
                .addIndex(IDX + tableName + "_PVR", PARAMETER_NAME_ID, "DATE_VALUE", LOGICAL_RESOURCE_ID)
                .addIndex(IDX + tableName + "_RPV", LOGICAL_RESOURCE_ID, PARAMETER_NAME_ID, "DATE_VALUE")
                .addIndex(IDX + tableName + "_PSER", PARAMETER_NAME_ID, DATE_START, DATE_END, LOGICAL_RESOURCE_ID)
                .addIndex(IDX + tableName + "_PESR", PARAMETER_NAME_ID, DATE_END, DATE_START, LOGICAL_RESOURCE_ID)
                .addIndex(IDX + tableName + "_RPSE", LOGICAL_RESOURCE_ID, PARAMETER_NAME_ID, DATE_START, DATE_END)
                .addPrimaryKey(PK + tableName, ROW_ID)
                .setIdentityColumn(ROW_ID, Generated.BY_DEFAULT)
                .addForeignKeyConstraint(FK + tableName + "_PN", schemaName, PARAMETER_NAMES, PARAMETER_NAME_ID)
                .addForeignKeyConstraint(FK + tableName + "_R", schemaName, logicalResourcesTable, LOGICAL_RESOURCE_ID)
                .setTablespace(fhirTablespace)
                .addPrivileges(resourceTablePrivileges)
                .enableAccessControl(this.sessionVariable)
                .build(model)
                ;
>>>>>>> f92eef74

        group.add(tbl);
        model.addTable(tbl);
    }

    /**
     * <pre>
    -- ----------------------------------------------------------------------------
    --
    -- ----------------------------------------------------------------------------
    CREATE TABLE device_number_values  (
    row_id               BIGINT NOT NULL,
    parameter_name_id       INT NOT NULL,
    number_value         DOUBLE,
    resource_id          BIGINT NOT NULL
    )
    ;
    CREATE INDEX idx_device_number_values_pnnv ON device_number_values(parameter_name_id, number_value, resource_id);
    CREATE INDEX idx_device_number_values_rps ON device_number_values(resource_id, parameter_name_id, number_value);
    ALTER TABLE device_number_values ADD CONSTRAINT fk_device_number_values_pn FOREIGN KEY (parameter_name_id) REFERENCES parameter_names ON DELETE CASCADE;
    ALTER TABLE device_number_values ADD CONSTRAINT fk_device_number_values_r  FOREIGN KEY (resource_id)       REFERENCES device_resources ON DELETE CASCADE;
     * </pre>
     * 
     * @param group
     * @param prefix
     */
    public void addNumberValues(List<IDatabaseObject> group, String prefix) {
        final String tableName = prefix + "_NUMBER_VALUES";
        final String logicalResourcesTable = prefix + _LOGICAL_RESOURCES;

        Table tbl =
                Table.builder(schemaName, tableName)
                        .addTag(RESOURCE_TYPE, prefix)
                        .setTenantColumnName(MT_ID)
                        .addBigIntColumn(ROW_ID, false)
                        .addIntColumn(PARAMETER_NAME_ID, false)
                        .addDoubleColumn(NUMBER_VALUE, true)
                        .addBigIntColumn(LOGICAL_RESOURCE_ID, false)
                        .addIndex(IDX + tableName + "_PNNV", PARAMETER_NAME_ID, NUMBER_VALUE, LOGICAL_RESOURCE_ID)
                        .addIndex(IDX + tableName + "_RPS", LOGICAL_RESOURCE_ID, PARAMETER_NAME_ID, NUMBER_VALUE)
                        .addPrimaryKey(PK + tableName, ROW_ID)
                        .setIdentityColumn(ROW_ID, Generated.BY_DEFAULT)
                        .addForeignKeyConstraint(FK + tableName + "_PN", schemaName, PARAMETER_NAMES, PARAMETER_NAME_ID)
                        .addForeignKeyConstraint(FK + tableName + "_RID", schemaName, logicalResourcesTable,
                                LOGICAL_RESOURCE_ID)
                        .setTablespace(fhirTablespace)
                        .addPrivileges(resourceTablePrivileges)
                        .enableAccessControl(this.sessionVariable)
                        .build(model);

        group.add(tbl);
        model.addTable(tbl);
    }

    /**
     * <pre>
    CREATE TABLE device_latlng_values  (
    row_id              BIGINT NOT NULL,
    parameter_name_id   INT NOT NULL,
    latitude_value      DOUBLE,
    longitude_value     DOUBLE,
    resource_id         BIGINT NOT NULL
    )
    CREATE INDEX idx_device_latlng_values_pnnlv ON device_latlng_values(parameter_name_id, latitude_value, resource_id);
    CREATE INDEX idx_device_latlng_values_pnnhv ON device_latlng_values(parameter_name_id, longitude_value, resource_id);
    CREATE INDEX idx_device_latlng_values_rplat ON device_latlng_values(resource_id, parameter_name_id, latitude_value);
    CREATE INDEX idx_device_latlng_values_rplng ON device_latlng_values(resource_id, parameter_name_id, longitude_value);
    ALTER TABLE device_latlng_values ADD CONSTRAINT fk_device_latlng_values_pn FOREIGN KEY (parameter_name_id) REFERENCES parameter_names;
    ALTER TABLE device_latlng_values ADD CONSTRAINT fk_device_latlng_values_r  FOREIGN KEY (resource_id)       REFERENCES device_resources;
     * </pre>
     * 
     * @param group
     * @param prefix
     */
    public void addLatLngValues(List<IDatabaseObject> group, String prefix) {
        final String tableName = prefix + "_LATLNG_VALUES";
        final String logicalResourcesTable = prefix + _LOGICAL_RESOURCES;

        Table tbl =
                Table.builder(schemaName, tableName)
                        .addTag(RESOURCE_TYPE, prefix)
                        .setTenantColumnName(MT_ID)
                        .addBigIntColumn(ROW_ID, false)
                        .addIntColumn(PARAMETER_NAME_ID, false)
                        .addDoubleColumn(LATITUDE_VALUE, true)
                        .addDoubleColumn(LONGITUDE_VALUE, true)
                        .addBigIntColumn(LOGICAL_RESOURCE_ID, false)
                        .addIndex(IDX + tableName + "_PNNLV", PARAMETER_NAME_ID, LATITUDE_VALUE, LOGICAL_RESOURCE_ID)
                        .addIndex(IDX + tableName + "_PNNHV", PARAMETER_NAME_ID, LONGITUDE_VALUE, LOGICAL_RESOURCE_ID)
                        .addIndex(IDX + tableName + "_RPLAT", LOGICAL_RESOURCE_ID, PARAMETER_NAME_ID, LATITUDE_VALUE)
                        .addIndex(IDX + tableName + "_RPLNG", LOGICAL_RESOURCE_ID, PARAMETER_NAME_ID, LONGITUDE_VALUE)
                        .addPrimaryKey(PK + tableName, ROW_ID)
                        .setIdentityColumn(ROW_ID, Generated.BY_DEFAULT)
                        .addForeignKeyConstraint(FK + tableName + "_PN", schemaName, PARAMETER_NAMES, PARAMETER_NAME_ID)
                        .addForeignKeyConstraint(FK + tableName + "_RID", schemaName, logicalResourcesTable,
                                LOGICAL_RESOURCE_ID)
                        .setTablespace(fhirTablespace)
                        .addPrivileges(resourceTablePrivileges)
                        .enableAccessControl(this.sessionVariable)
                        .build(model);

        group.add(tbl);
        model.addTable(tbl);
    }

    /**
     * <pre>
    CREATE TABLE device_quantity_values  (
    row_id                BIGINT NOT NULL,
    parameter_name_id        INT NOT NULL,
    code                 VARCHAR(255 OCTETS) NOT NULL,
    quantity_value        DOUBLE,
    quantity_value_low    DOUBLE,
    quantity_value_high   DOUBLE,
    code_system_id           INT,
    resource_id           BIGINT NOT NULL
    )
    ;
    
    CREATE INDEX idx_device_quantity_values_pnnv   ON device_quantity_values(parameter_name_id, code, quantity_value, resource_id, code_system_id);
    CREATE INDEX idx_device_quantity_values_rps    ON device_quantity_values(resource_id, parameter_name_id, code, quantity_value, code_system_id);
    
    CREATE INDEX idx_device_quantity_values_pclhsr  ON device_quantity_values(parameter_name_id, code, quantity_value_low, quantity_value_high, code_system_id, resource_id);
    CREATE INDEX idx_device_quantity_values_pchlsr  ON device_quantity_values(parameter_name_id, code, quantity_value_high, quantity_value_low, code_system_id, resource_id);
    CREATE INDEX idx_device_quantity_values_rpclhs  ON device_quantity_values(resource_id, parameter_name_id, code, quantity_value_low, quantity_value_high, code_system_id);
    CREATE INDEX idx_device_quantity_values_rpchls  ON device_quantity_values(resource_id, parameter_name_id, code, quantity_value_high, quantity_value_low, code_system_id);
    
    ALTER TABLE device_quantity_values ADD CONSTRAINT fk_device_quantity_values_pn FOREIGN KEY (parameter_name_id) REFERENCES parameter_names ON DELETE CASCADE;
    ALTER TABLE device_quantity_values ADD CONSTRAINT fk_device_quantity_values_r  FOREIGN KEY (resource_id)       REFERENCES device_resources ON DELETE CASCADE;
     * </pre>
     * 
     * @param group
     * @param prefix
     */
    public void addQuantityValues(List<IDatabaseObject> group, String prefix) {
        final String tableName = prefix + "_QUANTITY_VALUES";
        final String logicalResourcesTable = prefix + _LOGICAL_RESOURCES;

        Table tbl =
                Table.builder(schemaName, tableName)
                        .addTag(RESOURCE_TYPE, prefix)
                        .setTenantColumnName(MT_ID)
                        .addBigIntColumn(ROW_ID, false)
                        .addIntColumn(PARAMETER_NAME_ID, false)
                        .addVarcharColumn(CODE, 255, false)
                        .addDoubleColumn(QUANTITY_VALUE, true)
                        .addDoubleColumn(QUANTITY_VALUE_LOW, true)
                        .addDoubleColumn(QUANTITY_VALUE_HIGH, true)
                        .addIntColumn(CODE_SYSTEM_ID, true)
                        .addBigIntColumn(LOGICAL_RESOURCE_ID, false)
                        .addIndex(IDX + tableName + "_PNNV", PARAMETER_NAME_ID, CODE, QUANTITY_VALUE,
                                LOGICAL_RESOURCE_ID, CODE_SYSTEM_ID)
                        .addIndex(IDX + tableName + "_RPS", LOGICAL_RESOURCE_ID, PARAMETER_NAME_ID, CODE,
                                QUANTITY_VALUE, CODE_SYSTEM_ID)
                        .addIndex(IDX + tableName + "_PCLHSR", PARAMETER_NAME_ID, CODE, QUANTITY_VALUE_LOW,
                                QUANTITY_VALUE_HIGH, CODE_SYSTEM_ID, LOGICAL_RESOURCE_ID)
                        .addIndex(IDX + tableName + "_PCHLSR", PARAMETER_NAME_ID, CODE, QUANTITY_VALUE_HIGH,
                                QUANTITY_VALUE_LOW, CODE_SYSTEM_ID, LOGICAL_RESOURCE_ID)
                        .addIndex(IDX + tableName + "_RPCLHS", LOGICAL_RESOURCE_ID, PARAMETER_NAME_ID, CODE,
                                QUANTITY_VALUE_LOW, QUANTITY_VALUE_HIGH, CODE_SYSTEM_ID)
                        .addIndex(IDX + tableName + "_RPCHLS", LOGICAL_RESOURCE_ID, PARAMETER_NAME_ID, CODE,
                                QUANTITY_VALUE_HIGH, QUANTITY_VALUE_LOW, CODE_SYSTEM_ID)
                        .addPrimaryKey(PK + tableName, ROW_ID)
                        .setIdentityColumn(ROW_ID, Generated.BY_DEFAULT)
                        .addForeignKeyConstraint(FK + tableName + "_PN", schemaName, PARAMETER_NAMES, PARAMETER_NAME_ID)
                        .addForeignKeyConstraint(FK + tableName + "_R", schemaName, logicalResourcesTable,
                                LOGICAL_RESOURCE_ID)
                        .setTablespace(fhirTablespace)
                        .addPrivileges(resourceTablePrivileges)
                        .enableAccessControl(this.sessionVariable)
                        .build(model);

        group.add(tbl);
        model.addTable(tbl);
    }

    /**
     * Add the COMPOSITES table for the given resource name prefix
     * 
     * <pre>
    parameter_name_id       INT  NOT NULL,
    comp1_str            BIGINT,
    comp1_number         BIGINT,
    comp1_date           BIGINT,
    comp1_token          BIGINT,
    comp1_quantity       BIGINT,
    comp1_latlng         BIGINT,
    ...
    logical_resource_id  BIGINT  NOT NULL
    
    CREATE INDEX idx_device_composites_pttr ON device_composites(parameter_name_id, comp1_token, comp2_token, resource_id);
    CREATE INDEX idx_device_composites_ptqr ON device_composites(parameter_name_id, comp1_token, comp2_quantity, resource_id);
    CREATE INDEX idx_device_composites_rptt ON device_composites(resource_id, parameter_name_id, comp1_token, comp2_token);
    CREATE INDEX idx_device_composites_rptq ON device_composites(resource_id, parameter_name_id, comp1_token, comp2_quantity);
    ALTER TABLE device_composites ADD CONSTRAINT fk_device_composites_pnid FOREIGN KEY (comp1_str)      REFERENCES device_str_values;
    ALTER TABLE device_composites ADD CONSTRAINT fk_device_composites_rid  FOREIGN KEY (comp1_number)   REFERENCES device_number_values;
    ALTER TABLE device_composites ADD CONSTRAINT fk_device_composites_rid  FOREIGN KEY (comp1_date)     REFERENCES device_date_values;
    ALTER TABLE device_composites ADD CONSTRAINT fk_device_composites_rid  FOREIGN KEY (comp1_token)    REFERENCES device_token_values;
    ALTER TABLE device_composites ADD CONSTRAINT fk_device_composites_rid  FOREIGN KEY (comp1_quantity) REFERENCES device_quantity_values;
    ALTER TABLE device_composites ADD CONSTRAINT fk_device_composites_rid  FOREIGN KEY (comp1_latlng)   REFERENCES device_latlng_values;
    ...
    ALTER TABLE device_quantity_values ADD CONSTRAINT fk_device_quantity_values_pn FOREIGN KEY (parameter_name_id) REFERENCES parameter_names ON DELETE CASCADE;
    ALTER TABLE device_quantity_values ADD CONSTRAINT fk_device_quantity_values_r  FOREIGN KEY (resource_id)       REFERENCES device_logical_resources ON DELETE CASCADE;
     * </pre>
     * 
     * @param group
     * @param prefix
     */
    public void addComposites(List<IDatabaseObject> group, String prefix) {

        final String tableName = prefix + "_COMPOSITES";
        final String logicalResourcesTable = prefix + "_LOGICAL_RESOURCES";

        // Parameters are tied to the logical resource
        Table.Builder tbl =
                Table.builder(schemaName, tableName)
                        .addTag(RESOURCE_TYPE, prefix)
                        .setTenantColumnName(MT_ID)
                        .addIntColumn(PARAMETER_NAME_ID, false)
                        .addBigIntColumn(LOGICAL_RESOURCE_ID, false);

        for (int i = 1; i <= MAX_COMP; i++) {
            String comp = COMP + i;
            tbl.addBigIntColumn(comp + _STR, true)
                    .addBigIntColumn(comp + _NUMBER, true)
                    .addBigIntColumn(comp + _DATE, true)
                    .addBigIntColumn(comp + _TOKEN, true)
                    .addBigIntColumn(comp + _QUANTITY, true)
                    .addBigIntColumn(comp + _LATLNG, true)
                    .addForeignKeyConstraint(FK + tableName + _STR, schemaName, prefix + "_STR_VALUES", comp + _STR)
                    .addForeignKeyConstraint(FK + tableName + _NUMBER, schemaName, prefix + "_NUMBER_VALUES",
                            comp + _NUMBER)
                    .addForeignKeyConstraint(FK + tableName + _DATE, schemaName, prefix + "_DATE_VALUES", comp + _DATE)
                    .addForeignKeyConstraint(FK + tableName + _TOKEN, schemaName, prefix + "_TOKEN_VALUES",
                            comp + _TOKEN)
                    .addForeignKeyConstraint(FK + tableName + _QUANTITY, schemaName, prefix + "_QUANTITY_VALUES",
                            comp + _QUANTITY)
                    .addForeignKeyConstraint(FK + tableName + _LATLNG, schemaName, prefix + "_LATLNG_VALUES",
                            comp + _LATLNG);
        }

        // add indexes for just the two common cases; token$token and token$quantity
        tbl.addIndex(IDX + tableName + "_PTTR", PARAMETER_NAME_ID, "COMP1_TOKEN", "COMP2_TOKEN", LOGICAL_RESOURCE_ID)
                .addIndex(IDX + tableName + "_PTQR", PARAMETER_NAME_ID, "COMP1_TOKEN", "COMP2_QUANTITY",
                        LOGICAL_RESOURCE_ID)
                .addIndex(IDX + tableName + "_RPTT", LOGICAL_RESOURCE_ID, PARAMETER_NAME_ID, "COMP1_TOKEN",
                        "COMP2_TOKEN")
                .addIndex(IDX + tableName + "_RPTQ", LOGICAL_RESOURCE_ID, PARAMETER_NAME_ID, "COMP1_TOKEN",
                        "COMP2_QUANTITY")
                .addForeignKeyConstraint(FK + tableName + "_PN", schemaName, PARAMETER_NAMES, PARAMETER_NAME_ID)
                .addForeignKeyConstraint(FK + tableName + "_R", schemaName, logicalResourcesTable, LOGICAL_RESOURCE_ID)
                .setTablespace(fhirTablespace)
                .addPrivileges(resourceTablePrivileges)
                .enableAccessControl(this.sessionVariable);

        Table composites = tbl.build(model);
        group.add(composites);
        model.addTable(composites);
    }

    /**
     * Special case for LIST resources where we attach a child table to its LIST_LOGICAL_RESOURCES
     * to support usage of the list items in search queries. The FK to LIST_LOGICAL_RESOURCES is
     * its parent. We then point to the resource being referenced via a resourceType/logicalId
     * tuple. This means that the list item record can be created before the referenced resource
     * is created.
     * 
     * @param group
     * @param prefix
     */
    public void addListLogicalResourceItems(List<IDatabaseObject> group, String prefix) {
        final int lib = LOGICAL_ID_BYTES;

        Table tbl =
                Table.builder(schemaName, LIST_LOGICAL_RESOURCE_ITEMS)
                        .addTag(RESOURCE_TYPE, prefix)
                        .setTenantColumnName(MT_ID)
                        .addBigIntColumn(LOGICAL_RESOURCE_ID, false)
                        .addIntColumn(RESOURCE_TYPE_ID, false)
                        .addVarcharColumn(ITEM_LOGICAL_ID, lib, true)
                        .addForeignKeyConstraint(FK + LIST_LOGICAL_RESOURCE_ITEMS + "_LRID", schemaName,
                                LIST_LOGICAL_RESOURCES, LOGICAL_RESOURCE_ID)
                        .addForeignKeyConstraint(FK + LIST_LOGICAL_RESOURCE_ITEMS + "_RTID", schemaName, RESOURCE_TYPES,
                                RESOURCE_TYPE_ID)
                        .setTablespace(fhirTablespace)
                        .addPrivileges(resourceTablePrivileges)
                        .enableAccessControl(this.sessionVariable)
                        .build(model);

        group.add(tbl);
        model.addTable(tbl);
    }

    /**
     * Add the extension table used to support references to the current
     * resources lists defined by the spec: https://www.hl7.org/fhir/lifecycle.html#current
     * 
     * @param group  - the group of tables for this resource (Patient in this case)
     * @param prefix - the resource name - PATIENT
     */
    public void addPatientCurrentRefs(List<IDatabaseObject> group, String prefix) {
        final int lib = LOGICAL_ID_BYTES;

        // The CURRENT_*_LIST columns are the logical_id values of the
        // LIST resources used to host these special lists. We don't
        // model with a foreign key to avoid order of insertion issues

        Table tbl =
                Table.builder(schemaName, PATIENT_CURRENT_REFS)
                        .addTag(RESOURCE_TYPE, prefix)
                        .setTenantColumnName(MT_ID)
                        .addBigIntColumn(LOGICAL_RESOURCE_ID, false)
                        .addVarcharColumn(CURRENT_PROBLEMS_LIST, lib, true)
                        .addVarcharColumn(CURRENT_MEDICATIONS_LIST, lib, true)
                        .addVarcharColumn(CURRENT_ALLERGIES_LIST, lib, true)
                        .addVarcharColumn(CURRENT_DRUG_ALLERGIES_LIST, lib, true)
                        .addPrimaryKey(PK + PATIENT_CURRENT_REFS, LOGICAL_RESOURCE_ID)
                        .addForeignKeyConstraint(FK + PATIENT_CURRENT_REFS + "_LRID", schemaName,
                                PATIENT_LOGICAL_RESOURCES, LOGICAL_RESOURCE_ID)
                        .setTablespace(fhirTablespace)
                        .addPrivileges(resourceTablePrivileges)
                        .enableAccessControl(this.sessionVariable)
                        .build(model);

        group.add(tbl);
        model.addTable(tbl);
    }
}<|MERGE_RESOLUTION|>--- conflicted
+++ resolved
@@ -399,7 +399,6 @@
         final String tableName = prefix + "_DATE_VALUES";
         final String logicalResourcesTable = prefix + _LOGICAL_RESOURCES;
 
-<<<<<<< HEAD
         Table tbl =
                 Table.builder(schemaName, tableName)
                         .addTag(RESOURCE_TYPE, prefix)
@@ -425,31 +424,6 @@
                         .enableAccessControl(this.sessionVariable)
                         .setVersion(2)
                         .build(model);
-=======
-        Table tbl = Table.builder(schemaName, tableName)
-                .addTag(FhirSchemaTags.RESOURCE_TYPE, prefix)
-                .setTenantColumnName(MT_ID)
-                .addBigIntColumn(             ROW_ID,      false)
-                .addIntColumn(     PARAMETER_NAME_ID,      false)
-                .addTimestampColumn(      "DATE_VALUE",      true)
-                .addTimestampColumn(      DATE_START,      true)
-                .addTimestampColumn(        DATE_END,      true)
-                .addBigIntColumn(LOGICAL_RESOURCE_ID,      false)
-                .addIndex(IDX + tableName + "_PVR", PARAMETER_NAME_ID, "DATE_VALUE", LOGICAL_RESOURCE_ID)
-                .addIndex(IDX + tableName + "_RPV", LOGICAL_RESOURCE_ID, PARAMETER_NAME_ID, "DATE_VALUE")
-                .addIndex(IDX + tableName + "_PSER", PARAMETER_NAME_ID, DATE_START, DATE_END, LOGICAL_RESOURCE_ID)
-                .addIndex(IDX + tableName + "_PESR", PARAMETER_NAME_ID, DATE_END, DATE_START, LOGICAL_RESOURCE_ID)
-                .addIndex(IDX + tableName + "_RPSE", LOGICAL_RESOURCE_ID, PARAMETER_NAME_ID, DATE_START, DATE_END)
-                .addPrimaryKey(PK + tableName, ROW_ID)
-                .setIdentityColumn(ROW_ID, Generated.BY_DEFAULT)
-                .addForeignKeyConstraint(FK + tableName + "_PN", schemaName, PARAMETER_NAMES, PARAMETER_NAME_ID)
-                .addForeignKeyConstraint(FK + tableName + "_R", schemaName, logicalResourcesTable, LOGICAL_RESOURCE_ID)
-                .setTablespace(fhirTablespace)
-                .addPrivileges(resourceTablePrivileges)
-                .enableAccessControl(this.sessionVariable)
-                .build(model)
-                ;
->>>>>>> f92eef74
 
         group.add(tbl);
         model.addTable(tbl);
