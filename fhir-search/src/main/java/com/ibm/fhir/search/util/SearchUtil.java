--- conflicted
+++ resolved
@@ -24,7 +24,6 @@
 import java.util.Set;
 import java.util.logging.Level;
 import java.util.logging.Logger;
-import java.util.stream.Collectors;
 
 import com.ibm.fhir.config.FHIRConfigHelper;
 import com.ibm.fhir.config.FHIRConfiguration;
@@ -183,7 +182,7 @@
      * @throws Exception
      */
     protected static List<SearchParameter> getFilteredBuiltinSearchParameters(String resourceType) throws Exception {
-        List<SearchParameter> result = new ArrayList<>();
+        Set<SearchParameter> resultSet = new HashSet<>();
 
         Map<String, ParametersMap> spBuiltin = ParametersUtil.getBuiltInSearchParametersMap();
 
@@ -193,13 +192,12 @@
         // Retrieve the SPs associated with the specified resource type and filter per the filter rules.
         ParametersMap spMap = spBuiltin.get(resourceType);
         if (spMap != null && !spMap.isEmpty()) {
-            result.addAll(filterSearchParameters(filterRules, resourceType, spMap.values()));
+            resultSet.addAll(filterSearchParameters(filterRules, resourceType, spMap.values()));
         }
 
         // Retrieve the SPs associated with the "Resource" resource type and filter per the filter rules.
         spMap = spBuiltin.get(SearchConstants.RESOURCE_RESOURCE);
         if (spMap != null && !spMap.isEmpty()) {
-<<<<<<< HEAD
             Collection<SearchParameter> superParams = filterSearchParameters(filterRules, SearchConstants.RESOURCE_RESOURCE, spMap.values());
             Set<String> resultCodes = result.stream()
                     .map(sp -> sp.getCode().getValue())
@@ -213,11 +211,13 @@
                     result.add(sp);
                 }
             }
-=======
+        spMap = spBuiltin.get(SearchConstants.RESOURCE_RESOURCE);
+        if (spMap != null && !spMap.isEmpty()) {
             resultSet.addAll(filterSearchParameters(filterRules, SearchConstants.RESOURCE_RESOURCE, spMap.values()));
->>>>>>> 67c92603
-        }
-
+        }
+
+        List<SearchParameter> result = new ArrayList<>();
+        result.addAll(resultSet);
         return result;
     }
 
@@ -240,7 +240,8 @@
      * @return a filtered Collection of SearchParameters
      */
     private static Collection<SearchParameter> filterSearchParameters(Map<String, List<String>> filterRules,
-            String resourceType, Collection<SearchParameter> unfilteredSearchParameters) {
+            String resourceType,
+            Collection<SearchParameter> unfilteredSearchParameters) {
         List<SearchParameter> results = new ArrayList<>();
 
         // First, retrieve the filter rule (list of SP names to be included) for the specified resource type.
