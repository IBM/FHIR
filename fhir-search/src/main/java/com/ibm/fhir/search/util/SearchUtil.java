/*
 * (C) Copyright IBM Corp. 2016, 2021
 *
 * SPDX-License-Identifier: Apache-2.0
 */

package com.ibm.fhir.search.util;

import java.io.FileNotFoundException;
import java.math.BigDecimal;
import java.net.URISyntaxException;
import java.net.URLEncoder;
import java.text.Normalizer;
import java.text.Normalizer.Form;
import java.util.ArrayList;
import java.util.Arrays;
import java.util.Collection;
import java.util.Collections;
import java.util.HashMap;
import java.util.HashSet;
import java.util.LinkedHashMap;
import java.util.LinkedHashSet;
import java.util.List;
import java.util.Map;
import java.util.Map.Entry;
import java.util.Set;
import java.util.logging.Level;
import java.util.logging.Logger;
import java.util.stream.Collectors;

import com.ibm.fhir.config.FHIRConfigHelper;
import com.ibm.fhir.config.FHIRConfiguration;
import com.ibm.fhir.config.FHIRRequestContext;
import com.ibm.fhir.config.PropertyGroup;
import com.ibm.fhir.config.PropertyGroup.PropertyEntry;
import com.ibm.fhir.core.FHIRConstants;
import com.ibm.fhir.model.resource.Resource;
import com.ibm.fhir.model.resource.SearchParameter;
import com.ibm.fhir.model.resource.SearchParameter.Component;
import com.ibm.fhir.model.type.Canonical;
import com.ibm.fhir.model.type.Code;
import com.ibm.fhir.model.type.Reference;
import com.ibm.fhir.model.type.Uri;
import com.ibm.fhir.model.type.code.ResourceType;
import com.ibm.fhir.model.type.code.SearchComparator;
import com.ibm.fhir.model.type.code.SearchModifierCode;
import com.ibm.fhir.model.type.code.SearchParamType;
import com.ibm.fhir.model.util.JsonSupport;
import com.ibm.fhir.model.util.ModelSupport;
import com.ibm.fhir.path.FHIRPathNode;
import com.ibm.fhir.path.evaluator.FHIRPathEvaluator;
import com.ibm.fhir.path.evaluator.FHIRPathEvaluator.EvaluationContext;
import com.ibm.fhir.path.exception.FHIRPathException;
import com.ibm.fhir.search.SearchConstants;
import com.ibm.fhir.search.SearchConstants.Modifier;
import com.ibm.fhir.search.SearchConstants.Prefix;
import com.ibm.fhir.search.SearchConstants.Type;
import com.ibm.fhir.search.SummaryValueSet;
import com.ibm.fhir.search.compartment.CompartmentUtil;
import com.ibm.fhir.search.context.FHIRSearchContext;
import com.ibm.fhir.search.context.FHIRSearchContextFactory;
import com.ibm.fhir.search.date.DateTimeHandler;
import com.ibm.fhir.search.exception.FHIRSearchException;
import com.ibm.fhir.search.exception.SearchExceptionUtil;
import com.ibm.fhir.search.parameters.InclusionParameter;
import com.ibm.fhir.search.parameters.ParametersMap;
import com.ibm.fhir.search.parameters.ParametersUtil;
import com.ibm.fhir.search.parameters.QueryParameter;
import com.ibm.fhir.search.parameters.QueryParameterValue;
import com.ibm.fhir.search.parameters.cache.TenantSpecificSearchParameterCache;
import com.ibm.fhir.search.reference.value.CompartmentReference;
import com.ibm.fhir.search.sort.Sort;
import com.ibm.fhir.search.uri.UriBuilder;
import com.ibm.fhir.search.util.ReferenceValue.ReferenceType;

/**
 * Search Utility<br>
 * This class uses FHIRPath Expressions (and currently does not support XPath)
 * and uses init to activate the Parameters/Compartments/ValueTypes components.
 */
public class SearchUtil {
    private static final String CLASSNAME = SearchUtil.class.getName();
    private static final Logger log = Logger.getLogger(CLASSNAME);

    // Logging Strings
    private static final String EXTRACT_PARAMETERS_LOGGING = "extractParameterValues: [%s] [%s]";
    private static final String NO_TENANT_SP_MAP_LOGGING =
            "No tenant-specific search parameters found for tenant '%s'; trying %s ";
    private static final String UNSUPPORTED_EXCEPTION =
            "Search Parameter includes an unsupported operation or bad expression : [%s] [%s] [%s]";

    // Exception Strings
    private static final String SEARCH_PARAMETER_NOT_FOUND = "Search parameter '%s' for resource type '%s' was not found.";
    private static final String MODIFIER_NOT_ALLOWED_WITH_CHAINED_EXCEPTION = "Modifier: '%s' not allowed on chained parameter";
    private static final String TYPE_NOT_ALLOWED_WITH_CHAINED_PARAMETER_EXCEPTION =
            "Type: '%s' not allowed on chained parameter";
    private static final String SEARCH_PARAMETER_MODIFIER_NAME =
            "Search parameter: '%s' must have resource type name modifier";
    private static final String INVALID_TARGET_TYPE_EXCEPTION = "Invalid target type for the Inclusion Parameter.";
    private static final String UNSUPPORTED_EXPR_NULL =
            "An empty expression is found or the parameter type is unsupported [%s][%s]";
    private static final String MODIFIYERRESOURCETYPE_NOT_ALLOWED_FOR_RESOURCETYPE =
            "Modifier resource type [%s] is not allowed for search parameter [%s] of resource type [%s].";
    private static final String DIFFERENT_MODIFIYERRESOURCETYPES_FOUND_FOR_RESOURCETYPES =
            "Different Modifier resource types are found for search parameter [%s] of the to-be-searched resource types.";
    private static final String INCORRECT_NUMBER_OF_COMPONENTS_FOR_REVERSE_CHAIN_SEARCH =
            "An incorrect number of components were specified for '_has' (reverse chain) search.";
    private static final String INVALID_RESOURCE_TYPE_FOR_REVERSE_CHAIN_SEARCH =
            "Resource type '%s' is not valid for '_has' (reverse chain) search.";
    private static final String PARAMETER_TYPE_NOT_REFERENCE_FOR_REVERSE_CHAIN_SEARCH =
            "Search parameter '%s' is not of type reference for '_has' (reverse chain) search.";
    private static final String TARGET_TYPE_OF_REFERENCE_PARAMETER_NOT_VALID_FOR_REVERSE_CHAIN_SEARCH =
            "Search parameter '%s' target types do not include expected type '%s' for '_has' (reverse chain) search.";

    // Other Constants
    private static final String SEARCH_PARAM_COMBINATION_ANY = "*";
    private static final String SEARCH_PARAM_COMBINATION_DELIMITER = "\\+";
    private static final String SEARCH_PROPERTY_TYPE_INCLUDE = "_include";
    private static final String SEARCH_PROPERTY_TYPE_REVINCLUDE = "_revinclude";
    private static final String HAS_DELIMITER = SearchConstants.COLON_DELIMITER_STR + SearchConstants.HAS + SearchConstants.COLON_DELIMITER_STR;

    // compartment parameter reference which can be ignore
    private static final String COMPARTMENT_PARM_DEF = "{def}";

    // The functionality is split into a new class.
    private static final Sort sort = new Sort();

    /*
     * This is our in-memory cache of SearchParameter objects. The cache is organized at the top level by tenant-id,
     * with the built-in (FHIR spec-defined) SearchParameters stored under the "built-in" pseudo-tenant-id.
     * SearchParameters contained in the default tenant's extension-search-parameters.json file are stored under the
     * "default" tenant-id, and other tenants' SearchParameters (defined in their tenant-specific
     * extension-search-parameters.json files) will be stored under their respective tenant-ids as well. The objects
     * stored in our cache are of type CachedObjectHolder, with each one containing a Map<String, Map<String,
     * SearchParameter>>. This map is keyed by resource type (simple name, e.g. "Patient"). Each object stored in this
     * map contains the SearchParameters for that resource type, keyed by SearchParameter name (e.g. "_lastUpdated").
     * When getSearchParameter(resourceType, name) is called, we'll need to first search in the current tenant's map,
     * then if not found, look in the "built-in" tenant's map. Also, when getSearchParameters(resourceType) is called,
     * we'll need to return a List that contains SearchParameters from the current tenant's map (if present) plus those
     * contained in the "built-in" tenant's map as well.
     */
    private static TenantSpecificSearchParameterCache searchParameterCache = new TenantSpecificSearchParameterCache();

    private SearchUtil() {
        // No Operation
        // Hides the Initialization
    }

    /**
     * Initializes the various services related to Search and pre-caches.
     * <br>
     * Loads the class in the classloader to initialize static members. Call this
     * before using the class in order to
     * avoid a slight performance hit on first use.
     */
    public static void init() {
        // Inherently the searchParameterCache is loaded.

        // Loads the Compartments
        CompartmentUtil.init();

        // Loads the Parameters into a map
        ParametersUtil.init();
    }

    /**
     * Retrieves user-defined SearchParameters associated with the specified
     * resource type and current tenant id.
     *
     * @param resourceType
     *     the resource type for which user-defined SearchParameters will be returned
     * @return a list of user-defined SearchParameters associated with the specified resource type
     * @throws Exception
     */
    protected static List<SearchParameter> getUserDefinedSearchParameters(String resourceType) throws Exception {
        List<SearchParameter> result = new ArrayList<>();
        String tenantId = FHIRRequestContext.get().getTenantId();
        Map<String, ParametersMap> spMapTenant = getTenantOrDefaultSPMap(tenantId);

        if (spMapTenant != null) {
            ParametersMap spMapResourceType = spMapTenant.get(resourceType);
            if (spMapResourceType != null && !spMapResourceType.isEmpty()) {
                result.addAll(spMapResourceType.values());
            }

            // Add the Mapping to All Resource Types
            spMapResourceType = spMapTenant.get(SearchConstants.RESOURCE_RESOURCE);
            if (spMapResourceType != null && !spMapResourceType.isEmpty()) {
                result.addAll(spMapResourceType.values());
            }
        }
        return result;
    }

    /**
     * Returns a filtered list of built-in SearchParameters associated with the
     * specified resource type and those associated with the "Resource" resource type.
     *
     * @param resourceType
     *     the resource type
     * @return a filtered list of SearchParameters
     * @throws Exception
     */
    protected static List<SearchParameter> getFilteredBuiltinSearchParameters(String resourceType) throws Exception {
        List<SearchParameter> result = new ArrayList<>();

        Map<String, ParametersMap> spBuiltin = ParametersUtil.getBuiltInSearchParametersMap();

        // Retrieve the current tenant's search parameter filtering rules.
        Map<String, Map<String, String>> filterRules = getFilterRules();

        // Retrieve the SPs associated with the specified resource type and filter per the filter rules.
        ParametersMap spMap = spBuiltin.get(resourceType);
        if (spMap != null && !spMap.isEmpty()) {
            result.addAll(filterSearchParameters(filterRules, resourceType, spMap.values()));
        }

        if (!SearchConstants.RESOURCE_RESOURCE.equals(resourceType)) {
            // Retrieve the SPs associated with the "Resource" resource type and filter per the filter rules.
            spMap = spBuiltin.get(SearchConstants.RESOURCE_RESOURCE);
            if (spMap != null && !spMap.isEmpty()) {
                Collection<SearchParameter> superParams =
                        filterSearchParameters(filterRules, SearchConstants.RESOURCE_RESOURCE, spMap.values());
                Map<String, SearchParameter> resultCodes = result.stream()
                        .collect(Collectors.toMap(sp -> sp.getCode().getValue(), sp -> sp));

                for (SearchParameter sp : superParams) {
                    String spCode = sp.getCode().getValue();
                    if (resultCodes.containsKey(spCode)) {
                        SearchParameter existingSP = resultCodes.get(spCode);
                        if (sp.getExpression() != null && !sp.getExpression().equals(existingSP.getExpression())) {
                            log.warning("Code '" + sp.getCode().getValue() + "' is defined for " +
                                    SearchConstants.RESOURCE_RESOURCE + " and " + resourceType +
                                    " with differing expressions; using " + resourceType);
                        }
                    } else {
                        result.add(sp);
                    }
                }
            }
        }

        return result;
    }

    /**
     * Filters the specified input list of SearchParameters according to the filter rules and input resource type.
     * The filter rules are contained in a Map<String, List<String>> that is keyed by resource type.
     * The value of each Map entry is a list of search parameter names that should be included in our filtered result.
     *
     * @param filterRules
     *     a Map containing filter rules
     * @param resourceType
     *     the resource type associated with each of the unfiltered SearchParameters
     * @param unfilteredSearchParameters
     *     the unfiltered Collection of SearchParameter objects
     * @return a filtered Collection of SearchParameters
     * @implSpec This method guarantees that each search parameter returned in the Collection will have a unique code.
     */
    private static Collection<SearchParameter> filterSearchParameters(Map<String, Map<String, String>> filterRules,
            String resourceType, Collection<SearchParameter> unfilteredSearchParameters) {
        Map<String, SearchParameter> results = new HashMap<>();

        // First, retrieve the filter rule (list of SP urls to be included) for the specified resource type.
        // We know that the SearchParameters in the unfiltered list are all associated with this resource type,
        // so we can use this same "url list" for each Search Parameter in the unfiltered list.
        Map<String, String> includedSPs = filterRules.get(resourceType);

        if (includedSPs == null) {
            // If the specified resource type wasn't found in the Map then retrieve the wildcard entry if present.
            includedSPs = filterRules.get(SearchConstants.WILDCARD_FILTER);
        }

        // If we found a non-empty list of search parameters to filter on, then do the filtering.
        if (includedSPs != null && !includedSPs.isEmpty()) {
            boolean includeAll = includedSPs.containsKey(SearchConstants.WILDCARD_FILTER);

            // Walk through the unfiltered list and select the ones to be included in our result.
            for (SearchParameter sp : unfilteredSearchParameters) {
                String code = sp.getCode().getValue();
                String url = sp.getUrl().getValue();

                if (includedSPs.containsKey(code)) {
                    String configuredUrl = includedSPs.get(code);
                    if (configuredUrl != null && configuredUrl.equals(url)) {
                        results.put(code, sp);
                    } else if (log.isLoggable(Level.FINE)) {
                        log.fine("Skipping search parameter with id='" + sp.getId() + "'. "
                                + "Tenant configuration for resource='" + resourceType + "' code='" + code + "' "
                                + "does not match url '" + url + "'");
                    }
                } else if (includeAll) {
                    // If "*" is contained in the included SP urls, then include the search parameter
                    // if it doesn't conflict with any of the previously added parameters
                    if (!results.containsKey(code)) {
                        results.put(code, sp);
                    } else {
                        log.warning("Skipping search parameter with id='" + sp.getId() + "'. "
                                + "Found multiple search parameters for code '" + code + "' on resource type '" + resourceType + "';"
                                + " use search parameter filtering to disambiguate.");
                    }
                }
            }
        }

        return results.values();
    }

    /**
     * Retrieves the search parameter filtering rules for the current tenant.
     *
     * @return a map of resource types to allowed search parameters;
     *          the first map is keyed by resource type ('*' for all resource types)
     *          and the second map is keyed by search parameter code ('*':'*' for all applicable built-in parameters).
     * @throws Exception an exception
     */
    private static Map<String, Map<String, String>> getFilterRules() throws Exception {
        Map<String, Map<String, String>> result = new HashMap<>();
        boolean supportOmittedRsrcTypes = true;

        // Retrieve the "resources" config property group.
        PropertyGroup rsrcsGroup = FHIRConfigHelper.getPropertyGroup(FHIRConfiguration.PROPERTY_RESOURCES);
        if (rsrcsGroup != null) {
            List<PropertyEntry> rsrcsEntries = rsrcsGroup.getProperties();
            if (rsrcsEntries != null && !rsrcsEntries.isEmpty()) {
                for (PropertyEntry rsrcsEntry : rsrcsEntries) {

                    // Check special property for including omitted resource types
                    if (FHIRConfiguration.PROPERTY_FIELD_RESOURCES_OPEN.equals(rsrcsEntry.getName())) {
                        if (rsrcsEntry.getValue() instanceof Boolean) {
                            supportOmittedRsrcTypes = (Boolean) rsrcsEntry.getValue();
                        } else {
                            throw SearchExceptionUtil.buildNewIllegalStateException();
                        }
                    }
                    else {
                        String resourceType = rsrcsEntry.getName();
                        PropertyGroup resourceTypeGroup = (PropertyGroup) rsrcsEntry.getValue();
                        if (resourceTypeGroup != null) {
                            Map<String, String> searchParameterUrls = new HashMap<>();

                            // Get search parameters
                            PropertyGroup spGroup = resourceTypeGroup.getPropertyGroup(FHIRConfiguration.PROPERTY_FIELD_RESOURCES_SEARCH_PARAMETERS);
                            if (spGroup != null) {
                                List<PropertyEntry> spEntries = spGroup.getProperties();
                                if (spEntries != null && !spEntries.isEmpty()) {
                                    for (PropertyEntry spEntry : spEntries) {
                                        searchParameterUrls.put(spEntry.getName(), (String) spEntry.getValue());
                                    }
                                }
                            } else {
                                searchParameterUrls.put(SearchConstants.WILDCARD, SearchConstants.WILDCARD);
                            }
                            result.put(resourceType, searchParameterUrls);
                        }
                    }
                }
            }
        }

        if (supportOmittedRsrcTypes) {
            // All other resource types include all search parameters
            result.put(SearchConstants.WILDCARD, Collections.singletonMap(SearchConstants.WILDCARD, SearchConstants.WILDCARD));
        }

        return result;
    }

    /**
     * Returns the SearchParameter map (keyed by resource type) for the specified
     * tenant-id, or null if there are no SearchParameters for the tenant.
     *
     * @param tenantId
     *     the tenant-id whose SearchParameters should be returned.
     * @throws FileNotFoundException
     */
    private static Map<String, ParametersMap> getTenantOrDefaultSPMap(String tenantId) throws Exception {
        if (log.isLoggable(Level.FINEST)) {
            log.entering(CLASSNAME, "getTenantSPMap", new Object[] { tenantId });
        }
        try {
            Map<String, ParametersMap> cachedObjectForTenant =
                    searchParameterCache.getCachedObjectForTenant(tenantId);

            if (cachedObjectForTenant == null) {

                // Output logging detail.
                if (log.isLoggable(Level.FINER)) {
                    log.finer(String.format(NO_TENANT_SP_MAP_LOGGING, tenantId, FHIRConfiguration.DEFAULT_TENANT_ID));
                }

                cachedObjectForTenant =
                        searchParameterCache.getCachedObjectForTenant(FHIRConfiguration.DEFAULT_TENANT_ID);
            }

            return cachedObjectForTenant;
        } finally {
            if (log.isLoggable(Level.FINEST)) {
                log.exiting(CLASSNAME, "getTenantSPMap");
            }
        }
    }

    /**
     * @param resourceType
     * @param code
     * @return the SearchParameter for type {@code resourceType} with code {@code code} or null if it doesn't exist
     * @throws Exception
     */
    public static SearchParameter getSearchParameter(Class<?> resourceType, String code) throws Exception {
        return getSearchParameter(resourceType.getSimpleName(), code);
    }

    /**
     * @param resourceType
     * @param code
     * @return the SearchParameter for type {@code resourceType} with code {@code code} or null if it doesn't exist
     * @throws Exception
     */
    public static SearchParameter getSearchParameter(String resourceType, String code) throws Exception {
        SearchParameter result = null;

        Map<String, Map<String, String>> filterRules = getFilterRules();
        Map<String, String> targetResourceFilterRules = filterRules.get(resourceType);
        Map<String, String> parentResourceFilterRules = filterRules.get(SearchConstants.WILDCARD);

        String tenantId = FHIRRequestContext.get().getTenantId();
        Map<String, ParametersMap> tenantSpMap = getTenantOrDefaultSPMap(tenantId);

        if (targetResourceFilterRules != null && targetResourceFilterRules.containsKey(code)) {
            Canonical uri = Canonical.of(targetResourceFilterRules.get(code));
            result = getSearchParameterByUrlFromTenantOrBuiltIn(resourceType, code, tenantSpMap, uri);
        } else if (parentResourceFilterRules != null && parentResourceFilterRules.containsKey(code)) {
            Canonical uri = Canonical.of(parentResourceFilterRules.get(code));
            result = getSearchParameterByUrlFromTenantOrBuiltIn(resourceType, code, tenantSpMap, uri);
        } else if (targetResourceFilterRules == null || targetResourceFilterRules.containsKey(SearchConstants.WILDCARD)) {
            Set<SearchParameter> params = getSearchParametersByCodeFromTenantOrBuiltIn(resourceType, code, tenantSpMap);

            if (params != null && !params.isEmpty()) {
                result = params.iterator().next();
                if (params.size() > 1) {
                    log.warning("Found multiple resource-specific search parameters for code '" + code + "' on resource type " + resourceType + ";"
                            + " use search parameter filtering to disambiguate. Using '" + result.getUrl().getValue() + "'.");
                }
            }
        } else if (parentResourceFilterRules == null || parentResourceFilterRules.containsKey(SearchConstants.WILDCARD)) {
            Set<SearchParameter> params = getSearchParametersByCodeFromTenantOrBuiltIn(SearchConstants.RESOURCE_RESOURCE, code, tenantSpMap);

            if (params != null && !params.isEmpty()) {
                result = params.iterator().next();
                if (params.size() > 1) {
                    log.warning("Found multiple cross-resource search parameters for code '" + code + "';"
                            + " use search parameter filtering to disambiguate. Using '" + result.getUrl().getValue() + "'.");
                }
            }
        }
<<<<<<< HEAD

        if (result == null && log.isLoggable(Level.FINE)) {
            log.fine("SearchParameter with code '" + code + "' on resource type " + resourceType + " was not found.");
        }

        return result;
    }

=======

        if (result == null && log.isLoggable(Level.FINE)) {
            log.fine("SearchParameter with code '" + code + "' on resource type " + resourceType + " was not found.");
        }

        return result;
    }

>>>>>>> 421c8191
    /**
     * This private method does <em>not</em> apply filtering because it is expected to be used directly from processing the filter.
     */
    private static SearchParameter getSearchParameterByUrlFromTenantOrBuiltIn(String resourceType, String code, Map<String, ParametersMap> tenantSpMap,
            Canonical uri) {
        // First try to find the search parameter within the specified tenant's map.
        SearchParameter result = getSearchParameterByUrlIfPresent(tenantSpMap, resourceType, uri);

        // If we didn't find it within the tenant's map, then look within the built-in map.
        if (result == null) {
            result = getSearchParameterByUrlIfPresent(ParametersUtil.getBuiltInSearchParametersMap(), resourceType, uri);
        }

        if (result == null) {
            log.warning("Configured search parameter with url '" + uri.getValue() + "' for code '" + code +
                "' on resource type '" + resourceType + "' could not be found." );
        }
        return result;
    }

    /**
     * This private method does <em>not</em> apply filtering because it is expected to be used directly from processing the filter.
     */
    private static Set<SearchParameter> getSearchParametersByCodeFromTenantOrBuiltIn(String resourceType, String code, Map<String, ParametersMap> tenantSpMap) {
        // First try to find the search parameters within the specified tenant's map.
        Set<SearchParameter> params = getSearchParametersByCodeIfPresent(tenantSpMap, resourceType, code);

        // If we didn't find any within the tenant's map, then look within the built-in map.
        if (params == null || params.isEmpty()) {
            params = getSearchParametersByCodeIfPresent(ParametersUtil.getBuiltInSearchParametersMap(), resourceType, code);
        }
        return params;
    }

    /**
     * This private method does <em>not</em> apply filtering because it is expected to be used directly from processing the filter.
     *
     * @param spMaps
     * @param resourceType
     * @param code
     * @return the SearchParameter for type {@code resourceType} with code {@code code} or null if it doesn't exist
     */
    private static Set<SearchParameter> getSearchParametersByCodeIfPresent(Map<String, ParametersMap> spMaps, String resourceType, String code) {
        Set<SearchParameter> result = null;

        if (spMaps != null && !spMaps.isEmpty()) {
            ParametersMap parametersMap = spMaps.get(resourceType);
            if (parametersMap != null && !parametersMap.isEmpty()) {
                result = parametersMap.lookupByCode(code);
            }

            if (result == null) {
                parametersMap = spMaps.get(SearchConstants.RESOURCE_RESOURCE);
                if (parametersMap != null && !parametersMap.isEmpty()) {
                    result = parametersMap.lookupByCode(code);
                }
            }
        }

        return result;
    }

    /**
     * @param resourceType
     * @param uri
     * @return the SearchParameter for type {@code resourceType} with url {@code uri} or null if it doesn't exist
     * @throws Exception
     */
    public static SearchParameter getSearchParameter(Class<?> resourceType, Canonical uri) throws Exception {
        return getSearchParameter(resourceType.getSimpleName(), uri);
    }

    /**
     * @param resourceType
     * @param uri
     * @return the SearchParameter for type {@code resourceType} with url {@code uri} or null if it doesn't exist
     * @throws Exception
     */
    public static SearchParameter getSearchParameter(String resourceType, Canonical uri) throws Exception {
        String tenantId = FHIRRequestContext.get().getTenantId();

        // First try to find the search parameter within the specified tenant's map.
        SearchParameter result = getSearchParameterByUrlIfPresent(getTenantOrDefaultSPMap(tenantId), resourceType, uri);

        // If we didn't find it within the tenant's map, then look within the built-in map.
        if (result == null) {
            result = getSearchParameterByUrlIfPresent(ParametersUtil.getBuiltInSearchParametersMap(), resourceType, uri);

            // If we found it within the built-in search parameters, apply our filtering rules.
            if (result != null) {

                // Check if this search parameter applies to the base Resource type
                ResourceType rt = result.getBase().get(0).as(ResourceType.class);
                if (SearchConstants.RESOURCE_RESOURCE.equals(rt.getValue())) {
                    resourceType = rt.getValue();
                }
                Collection<SearchParameter> filteredResult =
                        filterSearchParameters(getFilterRules(), resourceType, Collections.singleton(result));

                // If our filtered result is non-empty, then just return the first (and only) item.
                result = (filteredResult.isEmpty() ? null : filteredResult.iterator().next());
            }
        }
        return result;
    }

    /**
     * @param spMaps
     * @param resourceType
     * @param uri
     * @return the SearchParameter for type {@code resourceType} with url {@code uri} or null if it doesn't exist
     */
    private static SearchParameter getSearchParameterByUrlIfPresent(Map<String, ParametersMap> spMaps, String resourceType, Canonical uri) {
        SearchParameter result = null;

        if (spMaps != null && !spMaps.isEmpty()) {
            ParametersMap parametersMap = spMaps.get(resourceType);
            if (parametersMap != null && !parametersMap.isEmpty()) {
                result = parametersMap.lookupByUrl(uri.getValue());
            }

            if (result == null) {
                parametersMap = spMaps.get(SearchConstants.RESOURCE_RESOURCE);
                if (parametersMap != null && !parametersMap.isEmpty()) {
                    result = parametersMap.lookupByUrl(uri.getValue());
                }
            }
        }

        return result;
    }

    /**
     * Perform wildcard processing for inclusion search parameters by getting all valid search parameters for the
     * specified join resource type. Search parameters must have a type of 'reference'.
     * <p>
     * If inclusion keyword is ' _include' and a target resource type is specified, search parameter must contain
     * a matching type.
     * <p>
     * If inclusion keyword is '_revinclude', search parameter must have a target resource type matching the resource
     * type being searched.
     *
     * @param resourceType
     *     the resource type being searched for
     * @param joinResourceType
     *     the resource type for which inclusion search parameters will be returned
     * @param searchParameterTargetType
     *     the target resource type for included resources
     * @param inclusionKeyword
     *     the inclusion type, either _include or _revinclude
     * @return
     *         the inclusion SearchParameters for type {@code resourceType} or empty map if none exist
     * @throws Exception
     */
    private static Map<String, SearchParameter> getInclusionWildcardSearchParameters(String resourceType, String joinResourceType,
        String searchParameterTargetType, String inclusionKeyword) throws Exception {
        Map<String, SearchParameter> inclusionSearchParameters = new HashMap<>();

        for (SearchParameter searchParameter : getApplicableSearchParameters(joinResourceType)) {
            if (SearchParamType.REFERENCE.equals(searchParameter.getType()) &&
                    ((SearchConstants.INCLUDE.equals(inclusionKeyword)
                            && (searchParameterTargetType == null || isValidTargetType(searchParameterTargetType, searchParameter))) ||
                    (SearchConstants.REVINCLUDE.equals(inclusionKeyword) && isValidTargetType(resourceType, searchParameter)))) {
                // Valid search parameter of type reference - add to map
                inclusionSearchParameters.put(searchParameter.getCode().getValue(), searchParameter);
            } else if (inclusionSearchParameters.containsKey(searchParameter.getCode().getValue())) {
                // Invalid duplicate search parameter found for valid search parameter already in map. Log invalid search parameter and ignore.
                log.fine("Invalid duplicate search parameter '" + searchParameter.getCode().getValue() +
                    "' found in wildcard inclusion processing. Invalid search parameter ignored.");
            }
        }

        return inclusionSearchParameters;
    }

    /**
     * skips the empty extracted search parameters
     *
     * @param resource
     * @return
     * @throws Exception
     */
    public static Map<SearchParameter, List<FHIRPathNode>> extractParameterValues(Resource resource) throws Exception {
        // Skip Empty is automatically true in this call.
        return extractParameterValues(resource, true);
    }

    /**
     * extract parameter values.
     *
     * @param resource
     * @param skipEmpty
     * @return
     * @throws Exception
     */
    public static Map<SearchParameter, List<FHIRPathNode>> extractParameterValues(Resource resource, boolean skipEmpty)
            throws Exception {

        Map<SearchParameter, List<FHIRPathNode>> result = new LinkedHashMap<>();

        // Get the Parameters for the class.
        Class<?> resourceType = resource.getClass();

        // Create one time.
        FHIRPathEvaluator evaluator = FHIRPathEvaluator.evaluator();
        EvaluationContext evaluationContext = new EvaluationContext(resource);

        List<SearchParameter> parameters = getApplicableSearchParameters(resourceType.getSimpleName());

        for (SearchParameter parameter : parameters) {

            com.ibm.fhir.model.type.String expression = parameter.getExpression();

            // Outputs the Expression and the Name of the SearchParameter
            if (log.isLoggable(Level.FINEST)) {
                String loggedValue = "EMPTY";
                if (expression != null) {
                    loggedValue = expression.getValue();
                }

                log.finest(String.format(EXTRACT_PARAMETERS_LOGGING, parameter.getCode().getValue(), loggedValue));
            }

            // Process the Expression
            if (expression == null) {
                if (log.isLoggable(Level.FINER)) {
                    log.finer(String.format(UNSUPPORTED_EXPR_NULL, parameter.getType(), parameter.getCode().getValue()));
                }
                continue;
            }
            try {
                Collection<FHIRPathNode> tmpResults = evaluator.evaluate(evaluationContext, expression.getValue());

                if (log.isLoggable(Level.FINEST)) {
                    log.finest("Expression [" + expression.getValue() + "] parameter-code ["
                            + parameter.getCode().getValue() + "] Size -[" + tmpResults.size() + "]");
                }

                // Adds only if !skipEmpty || tmpResults is not empty
                if (!tmpResults.isEmpty() || !skipEmpty) {
                    result.put(parameter, new ArrayList<>(tmpResults));
                }

            } catch (java.lang.UnsupportedOperationException | FHIRPathException uoe) {
                // switched to using code instead of name
                log.warning(String.format(UNSUPPORTED_EXCEPTION, parameter.getCode().getValue(),
                        expression.getValue(), uoe.getMessage()));
            }
        }

        return result;
    }

    public static FHIRSearchContext parseQueryParameters(Class<?> resourceType,
            Map<String, List<String>> queryParameters)
            throws Exception {
        return parseQueryParameters(resourceType, queryParameters, false);
    }

    public static FHIRSearchContext parseQueryParameters(Class<?> resourceType,
            Map<String, List<String>> queryParameters, boolean lenient)
            throws Exception {

        FHIRSearchContext context = FHIRSearchContextFactory.createSearchContext();
        context.setLenient(lenient);
        List<QueryParameter> parameters = new ArrayList<>();
        HashSet<String> resourceTypes = new LinkedHashSet<>();

        // Check for duplicate parameters that are supposed to be specified at most once
        for (Entry<String, List<String>> entry : queryParameters.entrySet()) {
            String name = entry.getKey();
            if (isSearchSingletonParameter(name) && entry.getValue().size() > 1) {
                manageException("Search parameter '" + name + "' is specified multiple times", lenient);
            }
        }

        // Check for unsupported uses of _include/_revinclude
        if (queryParameters.containsKey(SearchConstants.INCLUDE)
                || queryParameters.containsKey(SearchConstants.REVINCLUDE)) {
            // Make sure _sort is not present with _include and/or _revinclude.
            // TODO: do we really need to forbid this?
            if (queryParameters.containsKey(SearchConstants.SORT)) {
                throw SearchExceptionUtil.buildNewInvalidSearchException(
                        "_sort search result parameter not supported with _include or _revinclude.");
            }
            // Because _include and _revinclude searches all require certain resource type modifier in
            // search parameter, so we just don't support it.
            if (Resource.class.equals(resourceType)) {
                throw SearchExceptionUtil.buildNewInvalidSearchException(
                        "system search not supported with _include or _revinclude.");
            }
        }

        // Check for unsupported uses of _type
        if (queryParameters.containsKey(SearchConstants.RESOURCE_TYPE)) {
            if (Resource.class.equals(resourceType)) {
                // Only first value is used, which matches behavior of other parameters that are supposed to be specified at most once
                String resTypes = queryParameters.get(SearchConstants.RESOURCE_TYPE).get(0);
                List<String> tmpResourceTypes = Arrays.asList(resTypes.split("\\s*,\\s*"));
                for (String resType : tmpResourceTypes) {
                    if (ModelSupport.isConcreteResourceType(resType)) {
                        resourceTypes.add(resType);
                    } else {
                        manageException("_type search parameter has invalid resource type: " + resType, lenient);
                        continue;
                    }
                }
            }
            else {
                manageException("_type search parameter is only supported with system search", lenient);
            }
        }

        queryParameters.remove(SearchConstants.RESOURCE_TYPE);

        Boolean isMultiResTypeSearch = Resource.class.equals(resourceType) && !resourceTypes.isEmpty();

        if (isMultiResTypeSearch) {
            context.setSearchResourceTypes(new ArrayList<>(resourceTypes));
        }

        for (Entry<String, List<String>> entry : queryParameters.entrySet()) {
            String name = entry.getKey();
            try {
                List<String> params = entry.getValue();

                if (isSearchResultParameter(name)) {
                    parseSearchResultParameter(resourceType, context, name, params, lenient);
                    // _include and _revinclude parameters cannot be mixed with _summary=text
                    // TODO: this will fire on each search result parameter; maybe move this above to where we handle _sort + _include/_revinclude?
                    if (context.getSummaryParameter() != null
                            && context.getSummaryParameter().equals(SummaryValueSet.TEXT)) {
                        context.getIncludeParameters().clear();
                        context.getRevIncludeParameters().clear();
                    }
                } else if (isGeneralParameter(name) ) {
                    // we'll handle it somewhere else, so just ignore it here
                } else if (isReverseChainedParameter(name)) {
                    if (isMultiResTypeSearch) {
                        // _has search requires specific resource type modifier in
                        // search parameter, so we don't currently support system search.
                        throw SearchExceptionUtil.buildNewInvalidSearchException("system search not supported with _has.");
                    }
                    for (String reverseChainedParameterValueString : params) {
                        parameters.add(parseReverseChainedParameter(resourceType, name, reverseChainedParameterValueString));
                    }
                } else if (isChainedParameter(name)) {
                    List<String> chainedParemeters = params;
                    for (String chainedParameterString : chainedParemeters) {
                        QueryParameter chainedParameter;
                        if (isMultiResTypeSearch) {
                            chainedParameter = parseChainedParameter(resourceTypes, name, chainedParameterString);
                        } else {
                            chainedParameter = parseChainedParameter(resourceType, name, chainedParameterString);
                        }
                        parameters.add(chainedParameter);
                    }
                } else {
                    // Parse name into parameter name and modifier (if present).
                    String parameterCode = name;
                    String mod = null;
                    if (parameterCode.contains(":")) {
                        mod           = parameterCode.substring(parameterCode.indexOf(":") + 1);
                        parameterCode = parameterCode.substring(0, parameterCode.indexOf(":"));
                    }

                    SearchParameter searchParameter = null;
                    if (isMultiResTypeSearch) {
                      // Find the SearchParameter that will apply to all the resource types.
                      for (String resType: resourceTypes) {
                          // Get the search parameter from our filtered set of applicable SPs for this resource type.
                          searchParameter = getSearchParameter(resType, parameterCode);
                          if (searchParameter == null) {
                              throw SearchExceptionUtil.buildNewInvalidSearchException(
                                  String.format(SEARCH_PARAMETER_NOT_FOUND, parameterCode, resType));
                          }
                      }
                    } else {
                        // Get the search parameter from our filtered set of applicable SPs for this resource type.
                        searchParameter = getSearchParameter(resourceType.getSimpleName(), parameterCode);
                        if (searchParameter == null) {
                            throw SearchExceptionUtil.buildNewInvalidSearchException(
                                String.format(SEARCH_PARAMETER_NOT_FOUND, parameterCode, resourceType.getSimpleName()));
                        }
                    }

                    // Get the type of parameter so that we can use it to parse the value.
                    Type type = Type.fromValue(searchParameter.getType().getValue());

                    // Process the modifier
                    Modifier modifier = null;
                    String modifierResourceTypeName = null;
                    if (mod != null) {
                        if (ModelSupport.isResourceType(mod)) {
                            modifier                 = Modifier.TYPE;
                            modifierResourceTypeName = mod;
                        } else {
                            try {
                                modifier = Modifier.fromValue(mod);
                            } catch (IllegalArgumentException e) {
                                String msg = "Undefined Modifier: " + mod;
                                throw SearchExceptionUtil.buildNewInvalidSearchException(msg);
                            }
                        }

                        if (modifier != null && !isAllowed(type, modifier)) {
                            String msg =
                                    "Unsupported type/modifier combination: " + type.value() + "/" + modifier.value();
                            throw SearchExceptionUtil.buildNewInvalidSearchException(msg);
                        }
                    }

                    // Build list of processed query parameters
                    List<QueryParameter> curParameterList = new ArrayList<>();
                    for (String paramValueString : params) {
                        QueryParameter parameter = new QueryParameter(type, parameterCode, modifier, modifierResourceTypeName);
                        List<QueryParameterValue> queryParameterValues =
                                processQueryParameterValueString(resourceType, searchParameter, modifier, parameter.getModifierResourceTypeName(), paramValueString);
                        parameter.getValues().addAll(queryParameterValues);
                        curParameterList.add(parameter);
                        parameters.add(parameter);
                    }

                    // Check search restrictions based on the SearchParameter
                    checkSearchParameterRestrictions(parameterCode, searchParameter, curParameterList);

                } // end else
            } catch (FHIRSearchException se) {
                // There's a number of places that throw within this try block. In all cases we want the same behavior:
                // If we're in lenient mode and there was an issue parsing the query parameter then log and move on to the next one.
                String msg =
                        "Error while parsing search parameter '" + name + "' for resource type "
                                + resourceType.getSimpleName();
                if (lenient) {
                    // TODO add this to the list of supplemental warnings?
                    log.log(Level.FINE, msg, se);
                } else {
                    throw se;
                }
            } catch (Exception e) {
                throw SearchExceptionUtil.buildNewParseParameterException(name, e);
            }
        } // end for

        try {
            // Check for valid search parameter combinations
            checkSearchParameterCombinations(resourceType, parameters);

        } catch (FHIRSearchException se) {
            throw se;
        } catch (Exception e) {
            throw SearchExceptionUtil.buildNewParseParametersException(e);
        }

        context.setSearchParameters(parameters);
        return context;
    }

    /**
     * Checks the query parameters (with the same parameter code) against any search restrictions specified
     * in the SearchParameter resource for that parameter code.
     *
     * @param parameterCode
     *     the parameter code
     * @param searchParameter
     *     the SearchParameter resource
     * @param queryParameters
     *     the query parameters to check
     * @throws FHIRSearchException
     *     if a search restriction is found that is not followed
     */
    private static void checkSearchParameterRestrictions(String parameterCode, SearchParameter searchParameter, List<QueryParameter> queryParameters)
        throws FHIRSearchException {

        boolean allowMultipleAnd =
                searchParameter.getMultipleAnd() == null || !searchParameter.getMultipleAnd().hasValue() || searchParameter.getMultipleAnd().getValue();
        boolean allowMultipleOr =
                searchParameter.getMultipleOr() == null || !searchParameter.getMultipleOr().hasValue() || searchParameter.getMultipleOr().getValue();
        List<SearchComparator> comparators = searchParameter.getComparator();
        List<SearchModifierCode> modifiers = searchParameter.getModifier();

        // Check multipleAnd
        if (!allowMultipleAnd && queryParameters.size() > 1) {
            String msg =
                    "Search parameter '" + parameterCode + "' does not allow multiple parameters";
            throw SearchExceptionUtil.buildNewInvalidSearchException(msg);
        }

        for (QueryParameter queryParameter : queryParameters) {

            // Check multipleOr
            if (!allowMultipleOr && queryParameter.getValues().size() > 1) {
                String msg =
                        "Search parameter '" + parameterCode + "' does not allow multiple values";
                throw SearchExceptionUtil.buildNewInvalidSearchException(msg);
            }

            // Check modifier
            Modifier modifier = queryParameter.getModifier();
            if (modifier != null && modifiers != null && !modifiers.isEmpty()) {
                // Special handling of "type" modifier
                if (modifier == Modifier.TYPE) {
                    if (!modifiers.contains(SearchModifierCode.TYPE)) {
                        String msg =
                                "Search parameter '" + parameterCode + "' does not allow modifier '" + queryParameter.getModifierResourceTypeName() + "'";
                        throw SearchExceptionUtil.buildNewInvalidSearchException(msg);
                    }
                } else {
                    if (!modifiers.contains(SearchModifierCode.of(modifier.value()))) {
                        String msg =
                                "Search parameter '" + parameterCode + "' does not allow modifier '" + modifier.value() + "'";
                        throw SearchExceptionUtil.buildNewInvalidSearchException(msg);
                    }
                }
            }

            // Check comparator
            for (QueryParameterValue queryParameterValue : queryParameter.getValues()) {
                Prefix prefix = queryParameterValue.getPrefix();
                if (prefix != null && comparators != null && !comparators.isEmpty()) {
                    // Check if prefix is found in list of valid comparators as an enum,
                    // since the SearchComparators in the SearchParameter may contain extensions
                    boolean foundMatch = false;
                    SearchComparator prefixAsComparator = SearchComparator.of(prefix.value());
                    for (SearchComparator comparator : comparators) {
                        if (comparator.getValueAsEnumConstant() == prefixAsComparator.getValueAsEnumConstant()) {
                            foundMatch = true;
                            break;
                        }
                    }
                    if (!foundMatch) {
                        String msg =
                                "Search parameter '" + parameterCode + "' does not allow comparator '" + prefix.value() + "'";
                        throw SearchExceptionUtil.buildNewInvalidSearchException(msg);
                    }
                }
            }
        }
    }

    /**
     * Checks that the combination of search parameters is valid.
     *
     * @param resourceType
     *            the resource type
     * @param parameters
     *            the query parameters to check
     * @throws Exception
     *             an exception
     */
    private static void checkSearchParameterCombinations(Class<?> resourceType, List<QueryParameter> parameters)
        throws Exception {

        List<Set<String>> validCombinations = getSearchParameterCombinations(resourceType.getSimpleName());
        if (validCombinations != null) {
            Set<String> searchParameterCodes = parameters.stream().map(qp -> qp.getCode()).collect(Collectors.toSet());

            // Check that search parameter codes are a valid combinations
            if (!validCombinations.contains(searchParameterCodes)) {
                String msg;
                if (searchParameterCodes.isEmpty()) {
                    msg = "A valid search parameter combination is required";
                } else {
                    msg = "Search parameter combination is not valid";
                }
                throw SearchExceptionUtil.buildNewInvalidSearchException(msg);
            }
        }
    }

    /**
     * Retrieves the search parameter combinations.
     *
     * @param resourceType
     *     the resource type
     * @return list of allowed search parameter combinations, or null if any search parameter combination is allowed
     * @throws Exception
     */
    private static List<Set<String>> getSearchParameterCombinations(String resourceType) throws Exception {

        List<Set<String>> spCombinations = null;

        // Retrieve the "resources" config property group.
        PropertyGroup rsrcsGroup = FHIRConfigHelper.getPropertyGroup(FHIRConfiguration.PROPERTY_RESOURCES);
        if (rsrcsGroup != null) {
            List<PropertyEntry> rsrcsEntries = rsrcsGroup.getProperties();
            if (rsrcsEntries != null && !rsrcsEntries.isEmpty()) {
                List<String> combinations = null;

                // Try to find search parameter combinations property for matching resource type
                for (PropertyEntry rsrcsEntry : rsrcsEntries) {
                    if (resourceType.equals(rsrcsEntry.getName())) {
                        PropertyGroup resourceTypeGroup = (PropertyGroup) rsrcsEntry.getValue();
                        if (resourceTypeGroup != null) {
                            combinations = resourceTypeGroup.getStringListProperty(FHIRConfiguration.PROPERTY_FIELD_RESOURCES_SEARCH_PARAMETER_COMBINATIONS);
                            break;
                        }
                    }
                }

                // Otherwise, try to find search parameter combinations property for "Resource" resource type
                if (combinations == null) {
                    for (PropertyEntry rsrcsEntry : rsrcsEntries) {

                        // Check if matching resource type
                        if (SearchConstants.RESOURCE_RESOURCE.equals(rsrcsEntry.getName())) {
                            PropertyGroup resourceTypeGroup = (PropertyGroup) rsrcsEntry.getValue();
                            if (resourceTypeGroup != null) {
                                combinations =
                                        resourceTypeGroup.getStringListProperty(FHIRConfiguration.PROPERTY_FIELD_RESOURCES_SEARCH_PARAMETER_COMBINATIONS);
                                break;
                            }
                        }
                    }
                }

                // Convert the delimited combinations to a list of sets
                if (combinations != null) {
                    spCombinations = new ArrayList<>();
                    for (String combination : combinations) {
                        combination = combination.trim();
                        Set<String> combinationSet = new HashSet<>();
                        if (!combination.isEmpty()) {
                            // If any search parameter combination is allowed, return null
                            if (SEARCH_PARAM_COMBINATION_ANY.equals(combination)) {
                                return null;
                            }
                            for (String spString : combination.split(SEARCH_PARAM_COMBINATION_DELIMITER)) {
                                spString = spString.trim();
                                if (spString.isEmpty()) {
                                    throw SearchExceptionUtil.buildNewIllegalStateException();
                                }
                                combinationSet.add(spString);
                            }
                        }
                        spCombinations.add(combinationSet);
                    }
                }
            }
        }

        return spCombinations;
    }

    /**
     * Common logic from handling a single queryParameterValueString based on its type
     */
    private static List<QueryParameterValue> processQueryParameterValueString(Class<?> resourceType, SearchParameter searchParameter, Modifier modifier,
        String modifierResourceTypeName, String queryParameterValueString) throws FHIRSearchException, Exception {
        String parameterCode = searchParameter.getCode().getValue();
        Type type = Type.fromValue(searchParameter.getType().getValue());
        List<QueryParameterValue> queryParameterValues;
        if (Modifier.MISSING.equals(modifier)) {
            // FHIR search considers booleans a special case of token for some reason...
            queryParameterValues = parseQueryParameterValuesString(searchParameter, Type.TOKEN, modifier, modifierResourceTypeName, queryParameterValueString);
        } else {
            if (Type.COMPOSITE == type) {
                List<Component> components = searchParameter.getComponent();
                List<Type> compTypes = new ArrayList<>(components.size());
                for (Component component : components) {
                    if (component.getDefinition() == null || !component.getDefinition().hasValue()) {
                        throw new IllegalStateException(String.format("Composite search parameter '%s' is "
                                + "missing one or more component definition", searchParameter.getName()));
                    }
                    SearchParameter referencedParam = getSearchParameter(resourceType, component.getDefinition());
                    compTypes.add(Type.fromValue(referencedParam.getType().getValue()));
                }
                queryParameterValues = parseCompositeQueryParameterValuesString(searchParameter, parameterCode, compTypes, queryParameterValueString);
            } else {
                queryParameterValues = parseQueryParameterValuesString(searchParameter, type, modifier, modifierResourceTypeName, queryParameterValueString);
            }
        }
        return queryParameterValues;
    }

    private static List<QueryParameterValue> parseCompositeQueryParameterValuesString(SearchParameter searchParameter, String compositeParamCode,
            List<Type> compTypes, String queryParameterValuesString) throws FHIRSearchException {
        List<QueryParameterValue> parameterValues = new ArrayList<>();

        // BACKSLASH_NEGATIVE_LOOKBEHIND prevents it from splitting on ',' that are preceded by a '\'
        for (String v : queryParameterValuesString.split(SearchConstants.BACKSLASH_NEGATIVE_LOOKBEHIND + ",")) {
            String[] componentValueStrings = v.split(SearchConstants.BACKSLASH_NEGATIVE_LOOKBEHIND + "\\$");
            if (compTypes.size() != componentValueStrings.length) {
                throw new FHIRSearchException(String.format("Expected %d components but found %d in composite query value '%s'",
                    compTypes.size(), componentValueStrings.length, v));
            }
            QueryParameterValue parameterValue = new QueryParameterValue();
            for (int i = 0; i < compTypes.size(); i++) {
                List<QueryParameterValue> values = parseQueryParameterValuesString(searchParameter, compTypes.get(i), null, null, componentValueStrings[i]);
                if (values.isEmpty()) {
                    throw new FHIRSearchException("Component values cannot be empty");
                } else if (values.size() > 1) {
                    throw new IllegalStateException("A single component can only have a single value");
                } else {
                    // exactly one
                    QueryParameter parameter = new QueryParameter(compTypes.get(i), compositeParamCode, null, null, values);
                    parameterValue.addComponent(parameter);
                }
            }

            parameterValues.add(parameterValue);
        }
        return parameterValues;
    }

    private static List<QueryParameterValue> parseQueryParameterValuesString(SearchParameter searchParameter, Type type,
        Modifier modifier, String modifierResourceTypeName, String queryParameterValuesString) throws FHIRSearchException {
        List<QueryParameterValue> parameterValues = new ArrayList<>();

        // BACKSLASH_NEGATIVE_LOOKBEHIND means it won't split on ',' that are preceded by a '\'
        String[] vals = queryParameterValuesString.split(SearchConstants.BACKSLASH_NEGATIVE_LOOKBEHIND + ",");
        for (String v : vals) {
            QueryParameterValue parameterValue = new QueryParameterValue();
            SearchConstants.Prefix prefix = null;
            switch (type) {
            case DATE: {
                // date
                // [parameter]=[prefix][value]
                prefix = getPrefix(v);
                if (prefix != null) {
                    v = v.substring(2);
                    parameterValue.setPrefix(prefix);
                }
                // Dispatches the population and treatment of the DateTime values to the handler.
                DateTimeHandler.parse(prefix, parameterValue,v);
                break;
            }
            case NUMBER: {
                // number
                // [parameter]=[prefix][value]
                prefix = getPrefix(v);
                if (prefix != null) {
                    v = v.substring(2);
                    parameterValue.setPrefix(prefix);
                }
                parameterValue.setValueNumber(new BigDecimal(v));
                break;
            }
            case REFERENCE: {
                // reference
                // [parameter]=[literal] - literal reference
                // [parameter]=[type]/[id] - relative local reference
                // [parameter]=[base]/[type]/[id] - absolute local reference
                // [parameter]=[id] - relativel local reference
                // [parameter]=[literal|version#fragment] - canonical url - currently not supported
                String valueString = unescapeSearchParm(v);
                valueString = extractReferenceValue(valueString);
                parameterValue.setValueString(valueString);
                break;
            }
            case QUANTITY: {
                // quantity
                // [parameter]=[prefix][number]|[system]|[code]
                prefix = getPrefix(v);
                if (prefix != null) {
                    v = v.substring(2);
                    parameterValue.setPrefix(prefix);
                }
                String[] parts = v.split(SearchConstants.BACKSLASH_NEGATIVE_LOOKBEHIND + "\\|");
                String number = parts[0];
                parameterValue.setValueNumber(new BigDecimal(number));

                if (parts.length > 1) {
                    String system = parts[1]; // could be empty string
                    parameterValue.setValueSystem(unescapeSearchParm(system));
                }
                if (parts.length > 2) {
                    String code = parts[2];
                    parameterValue.setValueCode(unescapeSearchParm(code));
                }
                break;
            }
            case STRING: {
                // string
                // [parameter]=[value]
                parameterValue.setValueString(unescapeSearchParm(v));
                break;
            }
            case TOKEN: {
                // token
                // [parameter]=[system]|[code]
                /*
                 * TODO: start enforcing this:
                 * "For token parameters on elements of type ContactPoint, uri, or boolean,
                 * the presence of the pipe symbol SHALL NOT be used - only the
                 * [parameter]=[code] form is allowed
                 */
                String[] parts = v.split(SearchConstants.BACKSLASH_NEGATIVE_LOOKBEHIND + "\\|");
                if (parts.length == 2) {
                    parameterValue.setValueSystem(unescapeSearchParm(parts[0]));
                    parameterValue.setValueCode(unescapeSearchParm(parts[1]));
                } else {
                    // Optimization for search parameters that always reference the same system, added under #1929
                    if (!Modifier.MISSING.equals(modifier)) {
                        try {
                            String implicitSystem = searchParameter.getExtension().stream()
                                    .filter(e -> SearchConstants.IMPLICIT_SYSTEM_EXT_URL.equals(e.getUrl()) && e.getValue() != null)
                                    .findFirst()
                                    .map(e -> e.getValue().as(Uri.class).getValue())
                                    .orElse(null);
                            if (implicitSystem != null) {
                                parameterValue.setValueSystem(implicitSystem);
                            }
                        } catch (ClassCastException e) {
                            log.log(Level.INFO, "Found " + SearchConstants.IMPLICIT_SYSTEM_EXT_URL + " extension with unexpected value type", e);
                        }
                    }
                    parameterValue.setValueCode(unescapeSearchParm(v));
                }
                break;
            }
            case URI: {
                // [parameter]=[value]
                parameterValue.setValueString(unescapeSearchParm(v));
                break;
            }
            case SPECIAL: {
                // Just in case any instance of SPECIAL supports prefix.
                prefix = getPrefix(v);
                if (prefix != null) {
                    v = v.substring(2);
                    parameterValue.setPrefix(prefix);
                }

                // One specific instance of SPECIAL is 'near'
                //[parameter]=[latitude]|[longitude]|[distance]|[units]
                // As there may be more in the future, we're leaving the parameter as a String
                // so the custom downstream logic can treat appropriately.
                parameterValue.setValueString(unescapeSearchParm(v));
                break;
            }
            default:
                break;
            }
            parameterValues.add(parameterValue);
        }
        return parameterValues;
    }

    /**
     * Convert the string to a reference value useable by the persistence
     * layer. This simply involves removing the URL prefix if it matches
     * the originalUri in the request context
     * @param valueString
     * @return
     */
    public static String extractReferenceValue(String valueString) throws FHIRSearchException {
        // Search values formed as "system|code" like  "https://example.com/codesystem|foo" are
        // code searches not references, so no extra processing required
        if (valueString == null || valueString.contains("|")) {
            return valueString;
        }

        // Remove the baseUrl if it prefixes the value
        final String baseUrl = ReferenceUtil.getBaseUrl(null);

        if (valueString.startsWith(baseUrl)) {
            valueString = valueString.substring(baseUrl.length());
        }
        return valueString;
    }

    /**
     * Un-escape search parameter values that were encoding based on FHIR escaping rules
     *
     * @param escapedString
     * @return unescapedString
     * @throws FHIRSearchException
     * @see https://www.hl7.org/fhir/r4/search.html#escaping
     */
    private static String unescapeSearchParm(String escapedString) throws FHIRSearchException {
        String unescapedString = escapedString.replace("\\$", "$").replace("\\|", "|").replace("\\,", ",");

        long numberOfSlashes = unescapedString.chars().filter(ch -> ch == '\\').count();

        // If there's an odd number of backslahses at this point, then the request was invalid
        if (numberOfSlashes % 2 == 1) {
            throw SearchExceptionUtil.buildNewInvalidSearchException(
                    "Bare '\\' characters are not allowed in search parameter values and must be escaped via '\\'.");
        }
        return unescapedString.replace("\\\\", "\\");
    }

    /**
     * @param type
     * @param modifier
     * @return
     */
    protected static boolean isAllowed(Type type, Modifier modifier) {
        return SearchConstants.RESOURCE_TYPE_MODIFIER_MAP.get(type).contains(modifier);
    }

    /**
     * Returns a list of SearchParameters that consist of those associated with the
     * "Resource" base resource type, as
     * well as those associated with the specified resource type.
     */
    public static List<SearchParameter> getApplicableSearchParameters(String resourceType) throws Exception {
        List<SearchParameter> result = getFilteredBuiltinSearchParameters(resourceType);
        result.addAll(getUserDefinedSearchParameters(resourceType));
        return result;
    }

    /**
     * Parse query parameters for read and vread.
     * @param resourceType the resource type
     * @param queryParameters the query parameters
     * @param interaction read or vread
     * @param lenient true if lenient, false if strict
     * @return the FHIR search context
     * @throws Exception an exception
     */
    public static FHIRSearchContext parseReadQueryParameters(Class<?> resourceType,
        Map<String, List<String>> queryParameters, String interaction, boolean lenient) throws Exception {
        String resourceTypeName = resourceType.getSimpleName();

        // Read and vRead only allow general search parameters
        List<String> nonGeneralParams = queryParameters.keySet().stream().filter(k -> !FHIRConstants.GENERAL_PARAMETER_NAMES.contains(k)).collect(Collectors.toList());
        for (String nonGeneralParam : nonGeneralParams) {
            FHIRSearchException se = SearchExceptionUtil.buildNewInvalidSearchException("Search parameter '" + nonGeneralParam
                + "' is not supported by " + interaction + ".");
            if (!lenient) {
                throw se;
            }
            log.log(Level.FINE, "Error while parsing search parameter '" + nonGeneralParam + "' for resource type " + resourceTypeName, se);
        }

        return parseQueryParameters(null, null, resourceType, queryParameters, lenient);
    }


    public static FHIRSearchContext parseQueryParameters(String compartmentName, String compartmentLogicalId,
            Class<?> resourceType,
            Map<String, List<String>> queryParameters, String queryString) throws Exception {
        return parseQueryParameters(compartmentName, compartmentLogicalId, resourceType, queryParameters, true);
    }

    /**
     * Check the configuration to see if the flag enabling the compartment search
     * optimization. Defaults to false so the behavior won't change unless it
     * is explicitly enabled in fhir-server-config. This is important, because
     * existing data must be reindexed (see $reindex custom operation) to
     * generate values for the ibm-internal compartment relationship params.
     * @return
     */
    public static boolean useStoredCompartmentParam() {
        return FHIRConfigHelper.getBooleanProperty(FHIRConfiguration.PROPERTY_USE_STORED_COMPARTMENT_PARAM, false);
    }

    /**
     * @param lenient
     *                Whether to ignore unknown or unsupported parameter
     * @return
     * @throws Exception
     */
    public static FHIRSearchContext parseQueryParameters(String compartmentName, String compartmentLogicalId,
            Class<?> resourceType, Map<String, List<String>> queryParameters, boolean lenient) throws Exception {

        QueryParameter rootParameter = null;

        if (compartmentName != null && compartmentLogicalId != null) {
            // The inclusion criteria are represented as a chain of parameters, each with a value of the
            // compartmentLogicalId.
            // The query parsers will OR these parameters to achieve the compartment search.
            List<String> inclusionCriteria;

            if (useStoredCompartmentParam()) {
                // issue #1708. When enabled, use the ibm-internal-... compartment parameter. This
                // results in faster queries because only a single parameter is used to represent the
                // compartment membership.
                inclusionCriteria = Collections.singletonList(CompartmentUtil.makeCompartmentParamName(compartmentName));
            } else {
                // pre #1708 behavior, which is the default
                inclusionCriteria =
                        CompartmentUtil.getCompartmentResourceTypeInclusionCriteria(compartmentName,
                                resourceType.getSimpleName());
            }

            for (String criteria : inclusionCriteria) {
                QueryParameter parameter  = new QueryParameter(Type.REFERENCE, criteria, null, null, true);
                QueryParameterValue value = new QueryParameterValue();
                value.setValueString(compartmentName + "/" + compartmentLogicalId);
                parameter.getValues().add(value);
                if (rootParameter == null) {
                    rootParameter = parameter;
                } else {
                    if (rootParameter.getChain().isEmpty()) {
                        rootParameter.setNextParameter(parameter);
                    } else {
                        rootParameter.getChain().getLast().setNextParameter(parameter);
                    }
                }
            }
        }

        FHIRSearchContext context = parseQueryParameters(resourceType, queryParameters, lenient);

        // Add the inclusion criteria search parameters to the front of the search parameter list
        if (rootParameter != null) {
            context.getSearchParameters().add(0, rootParameter);
        }

        return context;
    }

    private static SearchConstants.Prefix getPrefix(String s) throws FHIRSearchException {

        SearchConstants.Prefix returnPrefix = null;

        for (SearchConstants.Prefix prefix : SearchConstants.Prefix.values()) {
            if (s.startsWith(prefix.value())) {
                returnPrefix = prefix;
                break;
            }
        }

        return returnPrefix;
    }

    public static boolean isSearchResultParameter(String name) {
        return SearchConstants.SEARCH_RESULT_PARAMETER_NAMES.contains(name);
    }

    public static boolean isSearchSingletonParameter(String name) {
        return SearchConstants.SEARCH_SINGLETON_PARAMETER_NAMES.contains(name);
    }

    public static boolean isGeneralParameter(String name) {
        return FHIRConstants.GENERAL_PARAMETER_NAMES.contains(name);
    }

    private static void parseSearchResultParameter(Class<?> resourceType, FHIRSearchContext context, String name,
            List<String> values, boolean lenient) throws FHIRSearchException {
        String resourceTypeName = resourceType.getSimpleName();
        try {
            String first = values.get(0);
            // pageSize and pageNumber validation occurs in the persistence layer
            if (SearchConstants.COUNT.equals(name)) {
                int pageSize = Integer.parseInt(first);

                if (pageSize < 0) {
                    throw new IllegalArgumentException("pageSize must be greater than or equal to zero");
                } else if (pageSize == 0) {
                    // if _count has the value 0, this shall be treated the same as _summary=count
                    // https://www.hl7.org/fhir/r4/search.html#count
                    context.setSummaryParameter(SummaryValueSet.COUNT);
                } else {
                    // If the user specified a value > max, then use the max.
                    if (pageSize > SearchConstants.MAX_PAGE_SIZE) {
                        pageSize = SearchConstants.MAX_PAGE_SIZE;
                    }
                    context.setPageSize(pageSize);
                }
            } else if (SearchConstants.PAGE.equals(name)) {
                int pageNumber = Integer.parseInt(first);
                context.setPageNumber(pageNumber);
            } else if (SearchConstants.SORT.equals(name) && first != null) {
                // in R4, we only look for _sort
                // Only first value is used, which matches behavior of other parameters that are supposed to be specified at most once
                sort.parseSortParameter(resourceTypeName, context, first, lenient);
            } else if (name.startsWith(SearchConstants.INCLUDE) || name.startsWith(SearchConstants.REVINCLUDE)) {
                parseInclusionParameter(resourceType, context, name, values, lenient);
            } else if (SearchConstants.ELEMENTS.equals(name) && first != null) {
                // Only first value is used, which matches behavior of other parameters that are supposed to be specified at most once
                parseElementsParameter(resourceType, context, first, lenient);
            } else if (SearchConstants.SUMMARY.equals(name) && first != null) {
                context.setSummaryParameter(SummaryValueSet.from(first));
            }
        } catch (FHIRSearchException se) {
            throw se;
        } catch (Exception e) {
            throw SearchExceptionUtil.buildNewParseParameterException(name, e);
        }
    }


    public static boolean isChainedParameter(String name) {
        return name.contains(SearchConstants.CHAINED_PARAMETER_CHARACTER);
    }

    public static boolean isReverseChainedParameter(String code) {
        return code.startsWith(SearchConstants.HAS);
    }

    private static QueryParameter parseChainedParameter(HashSet<String> resourceTypes, String name, String valuesString)
            throws Exception {
        QueryParameter rootParameter = null;
        Class<?> resourceType = null;

        // declared here so we can remember the values from the last component in the chain after looping
        SearchParameter searchParameter = null;
        Modifier modifier = null;
        try {
            List<String> components = Arrays.asList(name.split("\\."));
            int lastIndex = components.size() - 1;
            int currentIndex = 0;

            Type type = null;

            for (String component : components) {
                modifier = null;
                String modifierResourceTypeName = null;
                String parameterName = component;

                // Optimization opportunity
                // substring + indexOf and contains execute similar operations
                // collapsing the branching logic is ideal
                int loc = parameterName.indexOf(SearchConstants.COLON_DELIMITER);
                if (loc > 0) {
                    // QueryParameter modifier exists
                    String mod = parameterName.substring(loc + 1);
                    if (ModelSupport.isResourceType(mod)) {
                        modifier                 = Modifier.TYPE;
                        modifierResourceTypeName = mod;
                    } else {
                        modifier = Modifier.fromValue(mod);
                    }

                    if (modifier != null && !Modifier.TYPE.equals(modifier)
                            && currentIndex < lastIndex) {
                        throw SearchExceptionUtil.buildNewInvalidSearchException(
                                String.format(MODIFIER_NOT_ALLOWED_WITH_CHAINED_EXCEPTION, modifier));
                    }
                    parameterName = parameterName.substring(0, parameterName.indexOf(":"));
                } else {
                    modifier = null;
                }

                HashSet<String> modifierResourceTypeNameForResourceTypes = new HashSet<>();
                if (resourceType != null) {
                    searchParameter = getSearchParameter(resourceType, parameterName);
                    type = Type.fromValue(searchParameter.getType().getValue());
                } else {
                    for (String resTypeName: resourceTypes) {
                        searchParameter = getSearchParameter(ModelSupport.getResourceType(resTypeName), parameterName);
                        type = Type.fromValue(searchParameter.getType().getValue());

                        if (!Type.REFERENCE.equals(type) && currentIndex < lastIndex) {
                            throw SearchExceptionUtil.buildNewInvalidSearchException(
                                    String.format(TYPE_NOT_ALLOWED_WITH_CHAINED_PARAMETER_EXCEPTION, type));
                        }

                        List<ResourceType> targets = searchParameter.getTarget();
                        if (modifierResourceTypeName != null && !targets.contains(ResourceType.of(modifierResourceTypeName))) {
                            throw SearchExceptionUtil.buildNewInvalidSearchException(
                                    String.format(MODIFIYERRESOURCETYPE_NOT_ALLOWED_FOR_RESOURCETYPE, modifierResourceTypeName,
                                            parameterName, resTypeName));
                        }

                        if (modifierResourceTypeName == null && targets.size() > 1 && currentIndex < lastIndex) {
                            throw SearchExceptionUtil.buildNewInvalidSearchException(
                                    String.format(SEARCH_PARAMETER_MODIFIER_NAME, parameterName));
                        }

                        if (modifierResourceTypeName == null && currentIndex < lastIndex) {
                            modifier                 = Modifier.TYPE;
                            modifierResourceTypeNameForResourceTypes.add(targets.get(0).getValue());
                        }
                    }
                }


                if (modifierResourceTypeNameForResourceTypes.size() > 1) {
                    String.format(DIFFERENT_MODIFIYERRESOURCETYPES_FOUND_FOR_RESOURCETYPES, parameterName);
                } else if (modifierResourceTypeNameForResourceTypes.size() == 1) {
                    modifierResourceTypeName = modifierResourceTypeNameForResourceTypes.iterator().next();
                }

                QueryParameter parameter = new QueryParameter(type, parameterName, modifier, modifierResourceTypeName);
                if (rootParameter == null) {
                    rootParameter = parameter;
                } else {
                    if (rootParameter.getChain().isEmpty()) {
                        rootParameter.setNextParameter(parameter);
                    } else {
                        rootParameter.getChain().getLast().setNextParameter(parameter);
                    }
                }

                // moves the movement of the chain.
                // Non standard resource support?
                if (currentIndex < lastIndex) {
                    // FHIRUtil.getResourceType(modifierResourceTypeName)
                    resourceType = ModelSupport.getResourceType(modifierResourceTypeName);
                }

                currentIndex++;
            } // end for loop

            List<QueryParameterValue> valueList =
                    processQueryParameterValueString(resourceType, searchParameter, modifier, rootParameter.getModifierResourceTypeName(), valuesString);
            rootParameter.getChain().getLast().getValues().addAll(valueList);
        } catch (FHIRSearchException e) {
            throw e;
        } catch (Exception e) {
            throw SearchExceptionUtil.buildNewChainedParameterException(name, e);
        }

        return rootParameter;
    }

    private static QueryParameter parseChainedParameter(Class<?> resourceType, String name, String valuesString)
            throws Exception {

        QueryParameter rootParameter = null;

        try {
            List<String> components = Arrays.asList(name.split("\\."));
            int lastIndex = components.size() - 1;
            int currentIndex = 0;

            Type type = null;

            // declared here so we can remember the values from the last component in the chain after looping
            SearchParameter searchParameter = null;
            Modifier modifier = null;
            for (String component : components) {
                String modifierResourceTypeName = null;
                String parameterName = component;

                // Optimization opportunity
                // substring + indexOf and contains execute similar operations
                // collapsing the branching logic is ideal
                int loc = parameterName.indexOf(SearchConstants.COLON_DELIMITER);
                if (loc > 0) {
                    // QueryParameter modifier exists
                    String mod = parameterName.substring(loc + 1);
                    if (ModelSupport.isResourceType(mod)) {
                        modifier                 = Modifier.TYPE;
                        modifierResourceTypeName = mod;
                    } else {
                        modifier = Modifier.fromValue(mod);
                    }

                    if (modifier != null && !Modifier.TYPE.equals(modifier)
                            && currentIndex < lastIndex) {
                        throw SearchExceptionUtil.buildNewInvalidSearchException(
                                String.format(MODIFIER_NOT_ALLOWED_WITH_CHAINED_EXCEPTION, modifier.value()));
                    }
                    parameterName = parameterName.substring(0, parameterName.indexOf(":"));
                } else {
                    modifier = null;
                }

                searchParameter = getSearchParameter(resourceType, parameterName);
                type = Type.fromValue(searchParameter.getType().getValue());

                if (!Type.REFERENCE.equals(type) && currentIndex < lastIndex) {
                    throw SearchExceptionUtil.buildNewInvalidSearchException(
                            String.format(TYPE_NOT_ALLOWED_WITH_CHAINED_PARAMETER_EXCEPTION, type.value()));
                }

                List<ResourceType> targets = searchParameter.getTarget();
                // Check if the modifier resource type is invalid.
                if (modifierResourceTypeName != null && !targets.contains(ResourceType.of(modifierResourceTypeName))) {
                    throw SearchExceptionUtil.buildNewInvalidSearchException(
                            String.format(MODIFIYERRESOURCETYPE_NOT_ALLOWED_FOR_RESOURCETYPE, modifierResourceTypeName,
                                    parameterName, resourceType.getSimpleName()));
                }

                if (modifierResourceTypeName == null && targets.size() > 1 && currentIndex < lastIndex) {
                    throw SearchExceptionUtil.buildNewInvalidSearchException(
                            String.format(SEARCH_PARAMETER_MODIFIER_NAME, parameterName));
                }

                if (modifierResourceTypeName == null && currentIndex < lastIndex) {
                    modifierResourceTypeName = targets.get(0).getValue();
                    modifier                 = Modifier.TYPE;
                }

                QueryParameter parameter = new QueryParameter(type, parameterName, modifier, modifierResourceTypeName);
                if (rootParameter == null) {
                    rootParameter = parameter;
                } else {
                    if (rootParameter.getChain().isEmpty()) {
                        rootParameter.setNextParameter(parameter);
                    } else {
                        rootParameter.getChain().getLast().setNextParameter(parameter);
                    }
                }

                // moves the movement of the chain.
                // Non standard resource support?
                if (currentIndex < lastIndex) {
                    // FHIRUtil.getResourceType(modifierResourceTypeName)
                    resourceType = ModelSupport.getResourceType(modifierResourceTypeName);
                }

                currentIndex++;
            } // end for loop

            List<QueryParameterValue> valueList =
                    processQueryParameterValueString(resourceType, searchParameter, modifier, rootParameter.getModifierResourceTypeName(), valuesString);
            rootParameter.getChain().getLast().getValues().addAll(valueList);
        } catch (FHIRSearchException e) {
            throw e;
        } catch (Exception e) {
            throw SearchExceptionUtil.buildNewChainedParameterException(name, e);
        }

        return rootParameter;
    }

    /**
     * Transforms the passed string representing reverse chain search criteria, into
     * an actual chain of QueryParameter objects. This method consumes strings of this form:
     * @formatter:off
     * <pre>
     *      +-------------------------------------------------------------------+
     *      |                                                                   |
     *      V                                                                   |
     * >>---+--- "_has:{referenced-by-resource-type}:{reference-parameter}:" ---+--- "{search-parameter}" ---><
     * </pre>
     * @formatter:on
     * See the FHIR specification for details:
     * <a href="https://www.hl7.org/fhir/search.html#has</a>
     *
     * @param resourceType
     *     Search type.
     * @param reverseChainParameterString
     *     Reverse chain search parameter string.
     * @param valuesString
     *     String containing the final search value.
     * @return QueryParameter
     *     The root of a parameter chain for the reverse chain criteria.
     */
    private static QueryParameter parseReverseChainedParameter(Class<?> resourceType, String reverseChainParameterString, String valuesString) throws Exception {

        QueryParameter rootParameter = null;

        try {
            // Strip leading '_has:' and then split by ':_has:'
            List<String> components = Arrays.asList(reverseChainParameterString.replaceFirst(HAS_DELIMITER.substring(1), "").split(HAS_DELIMITER));

            if (components.size() == 0) {
                throw SearchExceptionUtil.buildNewInvalidSearchException(INCORRECT_NUMBER_OF_COMPONENTS_FOR_REVERSE_CHAIN_SEARCH);
            }

            int currentIndex = 0;
            int lastIndex = components.size() - 1;

            for (String component : components) {
                // Split into subcomponents by colon delimiter
                List<String> subcomponents = Arrays.asList(component.split(SearchConstants.COLON_DELIMITER_STR, 3));

                // Validate correct number of subcomponents
                if ((currentIndex < lastIndex && subcomponents.size() != 2) ||
                        (currentIndex == lastIndex && subcomponents.size() != 3)) {
                    throw SearchExceptionUtil.buildNewInvalidSearchException(INCORRECT_NUMBER_OF_COMPONENTS_FOR_REVERSE_CHAIN_SEARCH);
                }

                // Validate referenced-by resource type
                String referencedByResourceTypeName = subcomponents.get(0);
                Class<? extends Resource> referencedByResourceType = ModelSupport.getResourceType(referencedByResourceTypeName);
                if (referencedByResourceType == null) {
                    throw SearchExceptionUtil.buildNewInvalidSearchException(
                        String.format(INVALID_RESOURCE_TYPE_FOR_REVERSE_CHAIN_SEARCH, referencedByResourceTypeName));
                }

                // Validate reference search parameter
                String referenceSearchParameterName = subcomponents.get(1);
                SearchParameter referenceSearchParameter = getSearchParameter(referencedByResourceType, referenceSearchParameterName);
                if (referenceSearchParameter == null) {
                    throw SearchExceptionUtil.buildNewInvalidSearchException(
                        String.format(SEARCH_PARAMETER_NOT_FOUND, referenceSearchParameterName, referencedByResourceTypeName));
                }
                if (!Type.REFERENCE.equals(Type.fromValue(referenceSearchParameter.getType().getValue()))) {
                    throw SearchExceptionUtil.buildNewInvalidSearchException(
                        String.format(PARAMETER_TYPE_NOT_REFERENCE_FOR_REVERSE_CHAIN_SEARCH, referenceSearchParameterName));
                }

                // Validate resource type is one of the reference search parameter target resource types
                if (!referenceSearchParameter.getTarget().contains(ResourceType.of(resourceType.getSimpleName()))) {
                    throw SearchExceptionUtil.buildNewInvalidSearchException(
                        String.format(TARGET_TYPE_OF_REFERENCE_PARAMETER_NOT_VALID_FOR_REVERSE_CHAIN_SEARCH,
                            referenceSearchParameterName, resourceType.getSimpleName()));
                }

                // Create new QueryParameter
                QueryParameter parameter = new QueryParameter(Type.REFERENCE, referenceSearchParameterName, Modifier.TYPE, referencedByResourceTypeName, false, true);
                if (rootParameter == null) {
                    rootParameter = parameter;
                } else if (rootParameter.getChain().isEmpty()) {
                    rootParameter.setNextParameter(parameter);
                } else {
                    rootParameter.getChain().getLast().setNextParameter(parameter);
                }

                if (currentIndex == lastIndex) {
                    // Add last search parameter
                    String parameterName = subcomponents.get(2);
                    if (isChainedParameter(parameterName)) {
                        QueryParameter lastParameter = parseChainedParameter(referencedByResourceType, parameterName, valuesString);
                        if (rootParameter.getChain().isEmpty()) {
                            rootParameter.setNextParameter(lastParameter);
                        } else {
                            rootParameter.getChain().getLast().setNextParameter(lastParameter);
                        }
                    } else {
                        String modifierName = null;
                        Modifier modifier = null;
                        String modifierResourceTypeName = null;

                        // Check if modifier is specified
                        int index = parameterName.indexOf(":");
                        if (index != -1) {
                            modifierName = parameterName.substring(index + 1);
                            parameterName = parameterName.substring(0, index);
                        }

                        SearchParameter searchParameter = getSearchParameter(referencedByResourceType, parameterName);
                        if (searchParameter == null) {
                            throw SearchExceptionUtil.buildNewInvalidSearchException(String.format(SEARCH_PARAMETER_NOT_FOUND, parameterName, referencedByResourceTypeName));
                        }
                        Type type = Type.fromValue(searchParameter.getType().getValue());

                        if (modifierName != null) {
                            if (ModelSupport.isResourceType(modifierName)) {
                                modifier = Modifier.TYPE;
                                modifierResourceTypeName = modifierName;
                            } else {
                                try {
                                    modifier = Modifier.fromValue(modifierName);
                                } catch (IllegalArgumentException e) {
                                    String msg = "Undefined Modifier: '" + URLEncoder.encode(modifierName, "UTF-8") + "'";
                                    throw SearchExceptionUtil.buildNewInvalidSearchException(msg);
                                }
                            }
                            if (!isAllowed(type, modifier)) {
                                String msg = "Unsupported type/modifier combination: '" + type.value() + "'/'" + modifier.value() + "'";
                                throw SearchExceptionUtil.buildNewInvalidSearchException(msg);
                            }
                        }

                        // Process value string
                        List<QueryParameterValue> valueList = processQueryParameterValueString(referencedByResourceType, searchParameter,
                            modifier, modifierResourceTypeName, valuesString);

                        QueryParameter lastParameter = new QueryParameter(type, parameterName, modifier, modifierResourceTypeName, valueList);
                        if (rootParameter.getChain().isEmpty()) {
                            rootParameter.setNextParameter(lastParameter);
                        } else {
                            rootParameter.getChain().getLast().setNextParameter(lastParameter);
                        }

                        // Check search restrictions based on the SearchParameter
                        checkSearchParameterRestrictions(parameterName, searchParameter, Collections.singletonList(lastParameter));
                    }
                } else {
                    // Get ready for next parameter in chain
                    resourceType = referencedByResourceType;
                    currentIndex++;
                }
            }
        } catch (FHIRSearchException e) {
            throw e;
        } catch (Exception e) {
            throw SearchExceptionUtil.buildNewReverseChainedParameterException(SearchConstants.HAS, e);
        }

        return rootParameter;
    }

    /**
     * Transforms the passed QueryParameter representing chained inclusion criteria, into
     * an actual chain of QueryParameter objects. This method consumes QueryParameters
     * with names of this form:
     * <pre>
     * "{attribute1}.{attribute2}:{resourceType}"
     * </pre>
     * For specific examples of chained inclusion criteria, see the FHIR spec for the
     * <a href="https://www.hl7.org/fhir/compartment-patient.html">Patient compartment</a>
     *
     * @param inclusionCriteriaParm
     * @return QueryParameter - The root of a parameter chain for chained inclusion
     *         criteria.
     */
    public static QueryParameter parseChainedInclusionCriteria(QueryParameter inclusionCriteriaParm) {
        QueryParameter rootParameter = null;
        QueryParameter chainedInclusionCriteria = null;
        String[] qualifiedInclusionCriteria;
        String[] parmNames = inclusionCriteriaParm.getCode().split("\\.");
        String resourceType = inclusionCriteriaParm.getCode().split(SearchConstants.COLON_DELIMITER_STR)[1];
        for (int i = 0; i < parmNames.length; i++) {

            // indexOf(char) is faster than contains str
            if (parmNames[i].indexOf(SearchConstants.COLON_DELIMITER) != -1) {
                qualifiedInclusionCriteria = parmNames[i].split(SearchConstants.COLON_DELIMITER_STR);
                chainedInclusionCriteria   =
                        new QueryParameter(Type.REFERENCE, qualifiedInclusionCriteria[0], null,
                                resourceType, inclusionCriteriaParm.getValues());
            } else {
                chainedInclusionCriteria =
                        new QueryParameter(Type.REFERENCE, parmNames[i], null, resourceType);
            }
            if (rootParameter == null) {
                rootParameter = chainedInclusionCriteria;
            } else if (rootParameter.getNextParameter() == null) {
                rootParameter.setNextParameter(chainedInclusionCriteria);
            } else {
                rootParameter.getChain().getLast().setNextParameter(chainedInclusionCriteria);
            }
        }
        return rootParameter;
    }

    /**
     * Normalizes a string to be used as a search parameter value. All accents and
     * diacritics are removed. And then the
     * string is transformed to lower case.
     *
     * @param value
     * @return
     */
    public static String normalizeForSearch(String value) {

        String normalizedValue = null;
        if (value != null) {
            normalizedValue = Normalizer.normalize(value, Form.NFD).replaceAll("\\p{InCombiningDiacriticalMarks}+", "");
            normalizedValue = normalizedValue.toLowerCase();
        }

        return normalizedValue;
    }

    /**
     * Parses _include and _revinclude search parameters contained in the query string, and produces
     * InclusionParameter objects to represent those parameters. The InclusionParameter objects are included
     * in the appropriate collections encapsulated in the passed FHIRSearchContext.
     *
     * @param resourceType
     *     the search resource type
     * @param context
     *     the search context
     * @param inclusionKeyword
     *     the type of inclusion, either '_include' or '_revinclude'
     * @param inclusionValues
     *     the inclusion values, each containing joinResourceType, searchParameterName,
     *     and optionally searchParameterTargetType, colon-delimited
     * @param lenient
     *     the validation level
     * @throws Exception
     */
    private static void parseInclusionParameter(Class<?> resourceType, FHIRSearchContext context, String inclusionKeyword, List<String> inclusionValues,
        boolean lenient) throws Exception {

        String[] inclusionValueParts;
        String joinResourceType;
        String searchParameterName;
        String resourceTypeAndParameterName;
        String searchParameterTargetType;

        SearchParameter searchParm;
        InclusionParameter newInclusionParm;
        List<InclusionParameter> newInclusionParms = null;

        List<String> allowedIncludes = getSearchPropertyRestrictions(resourceType.getSimpleName(), SEARCH_PROPERTY_TYPE_INCLUDE);
        List<String> allowedRevIncludes = getSearchPropertyRestrictions(resourceType.getSimpleName(), SEARCH_PROPERTY_TYPE_REVINCLUDE);

        for (String inclusionValue : inclusionValues) {

            // Parse value into 3 parts: joinResourceType, searchParameterName, searchParameterTargetType
            inclusionValueParts = inclusionValue.split(":");
            if (inclusionValueParts.length < 2) {
                manageException("A value for _include or _revinclude must have at least 2 parts separated by a colon.", lenient);
                continue;
            }
            joinResourceType = inclusionValueParts[0];
            searchParameterName = inclusionValueParts[1];
            resourceTypeAndParameterName = joinResourceType + ":" + searchParameterName;
            searchParameterTargetType = inclusionValueParts.length == 3 ? inclusionValueParts[2] : null;

            if (SearchConstants.INCLUDE.equals(inclusionKeyword)) {

                // For _include parameter, join resource type must match resource type being searched
                if (!joinResourceType.equals(resourceType.getSimpleName())) {
                    manageException("The join resource type must match the resource type being searched.", lenient);
                    continue;
                }

                // Check allowed _include values
                if (allowedIncludes != null && !allowedIncludes.contains(inclusionValue) && !allowedIncludes.contains(resourceTypeAndParameterName)) {
                    manageException("'" + inclusionValue + "' is not a valid _include parameter value for resource type '"
                            + resourceType.getSimpleName() + "'", lenient);
                    continue;
                }
            }

            if (SearchConstants.REVINCLUDE.equals(inclusionKeyword)) {

                // For _revinclude parameter, join resource type must be valid resource type
                if (!ModelSupport.isResourceType(joinResourceType)) {
                    manageException("'" + joinResourceType + "' is not a valid resource type.", lenient);
                    continue;
                }

                // For _revinclude parameter, target resource type, if specified, must match resource type being searched
                if (searchParameterTargetType != null && !searchParameterTargetType.equals(resourceType.getSimpleName())) {
                    manageException("The search parameter target type must match the resource type being searched.", lenient);
                    continue;
                }

                // Check allowed _revinclude values
                if (allowedRevIncludes != null && !allowedRevIncludes.contains(inclusionValue) && !allowedRevIncludes.contains(resourceTypeAndParameterName)) {
                    manageException("'" + inclusionValue + "' is not a valid _revinclude parameter value for resource type '"
                            + resourceType.getSimpleName() + "'", lenient);
                    continue;
                }
            }

            // Ensure that the Inclusion Parameter being parsed is a valid search parameter of type 'reference'.
            Map<String, SearchParameter> searchParametersMap;
            if (SearchConstants.WILDCARD.equals(searchParameterName)) {
                searchParametersMap = getInclusionWildcardSearchParameters(resourceType.getSimpleName(), joinResourceType, searchParameterTargetType, inclusionKeyword);
                if (searchParametersMap.isEmpty()) {
                    log.fine("No valid inclusion parameters found for wildcard search.");
                }
            } else {
                searchParm = getSearchParameter(joinResourceType, searchParameterName);
                if (searchParm == null) {
                    manageException("Undefined Inclusion Parameter: " + inclusionValue, lenient);
                    continue;
                }
                if (!SearchParamType.REFERENCE.equals(searchParm.getType())) {
                    manageException("Inclusion Parameter must be of type 'reference'. The passed Inclusion Parameter is of type '"
                            + searchParm.getType().getValue() + "': " + inclusionValue, lenient);
                    continue;
                }
                searchParametersMap = Collections.singletonMap(searchParameterName, searchParm);
            }
            try {
                for (Map.Entry<String, SearchParameter> entry : searchParametersMap.entrySet()) {
                    if (inclusionKeyword.equals(SearchConstants.INCLUDE)) {
                        newInclusionParms =
                                buildIncludeParameter(resourceType, joinResourceType, entry.getValue(), entry.getKey(), searchParameterTargetType);
                        context.getIncludeParameters().addAll(newInclusionParms);
                    } else {
                        newInclusionParm =
                                buildRevIncludeParameter(resourceType, joinResourceType, entry.getValue(), entry.getKey(), searchParameterTargetType);
                        context.getRevIncludeParameters().add(newInclusionParm);
                    }
                }
            } catch (FHIRSearchException e) {
                if (lenient) {
                    log.fine(e.getMessage());
                    continue;
                } else {
                    throw e;
                }
            }
        }
    }

    /**
     * Retrieves the search property restrictions.
     *
     * @param resourceType the resource type
     * @param propertyType the property type
     * @return list of allowed values for the search property, or null if no restrictions
     * @throws Exception
     *             an exception
     */
    private static List<String> getSearchPropertyRestrictions(String resourceType, String propertyType) throws Exception {
        String propertyField = null;
        if (SEARCH_PROPERTY_TYPE_INCLUDE.equals(propertyType)) {
            propertyField = FHIRConfiguration.PROPERTY_FIELD_RESOURCES_SEARCH_INCLUDES;
        }
        else if (SEARCH_PROPERTY_TYPE_REVINCLUDE.equals(propertyType)) {
            propertyField = FHIRConfiguration.PROPERTY_FIELD_RESOURCES_SEARCH_REV_INCLUDES;
        }

        // Retrieve the "resources" config property group.
        if (propertyField != null) {
            PropertyGroup rsrcsGroup = FHIRConfigHelper.getPropertyGroup(FHIRConfiguration.PROPERTY_RESOURCES);
            if (rsrcsGroup != null) {
                List<PropertyEntry> rsrcsEntries = rsrcsGroup.getProperties();
                if (rsrcsEntries != null && !rsrcsEntries.isEmpty()) {

                    // Try to find search property for matching resource type
                    for (PropertyEntry rsrcsEntry : rsrcsEntries) {
                        if (resourceType.equals(rsrcsEntry.getName())) {
                            PropertyGroup resourceTypeGroup = (PropertyGroup) rsrcsEntry.getValue();
                            if (resourceTypeGroup != null) {
                                return resourceTypeGroup.getStringListProperty(propertyField);
                            }
                        }
                    }

                    // Otherwise, try to find search property for "Resource" resource type
                    for (PropertyEntry rsrcsEntry : rsrcsEntries) {

                        // Check if matching resource type
                        if (SearchConstants.RESOURCE_RESOURCE.equals(rsrcsEntry.getName())) {
                            PropertyGroup resourceTypeGroup = (PropertyGroup) rsrcsEntry.getValue();
                            if (resourceTypeGroup != null) {
                                return resourceTypeGroup.getStringListProperty(propertyField);
                            }
                        }
                    }
                }
            }
        }

        return null;
    }

    /**
     * Builds and returns a collection of InclusionParameter objects representing
     * occurrences of the _include search result parameter in the query string.
     *
     * @throws FHIRSearchException
     */
    private static List<InclusionParameter> buildIncludeParameter(Class<?> resourceType, String joinResourceType, SearchParameter searchParm,
        String searchParameterName, String searchParameterTargetType) throws FHIRSearchException {

        List<InclusionParameter> includeParms = new ArrayList<>();

        // If no searchParameterTargetType was specified, create an InclusionParameter instance for each of the search
        // parameter's defined target types.
        if (searchParameterTargetType == null) {
            for (Code targetType : searchParm.getTarget()) {
                searchParameterTargetType = targetType.getValue();
                includeParms
                        .add(new InclusionParameter(joinResourceType, searchParameterName, searchParameterTargetType));
            }
        }
        // Validate the specified target type is correct.
        else {
            if (!isValidTargetType(searchParameterTargetType, searchParm)) {
                throw SearchExceptionUtil.buildNewInvalidSearchException(INVALID_TARGET_TYPE_EXCEPTION);
            }
            includeParms.add(new InclusionParameter(joinResourceType, searchParameterName, searchParameterTargetType));
        }
        return includeParms;
    }

    /**
     * Builds and returns a collection of InclusionParameter objects representing
     * occurrences of the _revinclude search result parameter in the query string.
     *
     * @throws FHIRSearchException
     */
    private static InclusionParameter buildRevIncludeParameter(Class<?> resourceType, String joinResourceType, SearchParameter searchParm,
        String searchParameterName, String searchParameterTargetType) throws FHIRSearchException {

        // Verify that the search parameter target type is correct
        if (searchParameterTargetType == null) {
            searchParameterTargetType = resourceType.getSimpleName();
        }
        if (!isValidTargetType(searchParameterTargetType, searchParm)) {
            throw SearchExceptionUtil.buildNewInvalidSearchException(INVALID_TARGET_TYPE_EXCEPTION);
        }
        return new InclusionParameter(joinResourceType, searchParameterName, searchParameterTargetType);

    }

    /**
     * Verifies that the passed searchParameterTargetType is a valid target type for
     * the passed searchParm
     *
     * @param searchParameterTargetType
     * @param searchParm
     * @return
     */
    private static boolean isValidTargetType(String searchParameterTargetType, SearchParameter searchParm) {

        boolean validTargetType = false;

        for (Code targetType : searchParm.getTarget()) {
            if (targetType.getValue().equals(searchParameterTargetType)) {
                validTargetType = true;
                break;
            }
        }
        return validTargetType;
    }

    /**
     * Parses _elements search result parameter contained in the query string, and
     * produces element String objects to
     * represent the values for _elements. Those Strings are included in the
     * elementsParameters collection contained in
     * the passed FHIRSearchContext.
     *
     * @param lenient
     *                Whether to ignore unknown or unsupported elements
     * @throws Exception
     */
    private static void parseElementsParameter(Class<?> resourceType, FHIRSearchContext context,
            String elements, boolean lenient) throws Exception {

        Set<String> resourceFieldNames = JsonSupport.getElementNames(resourceType);

        // For other parameters, we pass the comma-separated list of values to the PL
        // but for elements, we need to process that here
        for (String elementName : elements.split(SearchConstants.BACKSLASH_NEGATIVE_LOOKBEHIND + ",")) {
            if (elementName.startsWith("_")) {
                throw SearchExceptionUtil.buildNewInvalidSearchException("Invalid element name: " + elementName);
            }
            if (!resourceFieldNames.contains(elementName)) {
                manageException("Unknown element name: " + elementName, lenient);
                continue;
            }
            context.addElementsParameter(elementName);
        }
    }

    /**
     * Build the self link from the search parameters actually used by the server
     *
     * @throws URISyntaxException
     * @see https://hl7.org/fhir/r4/search.html#conformance
     */
    public static String buildSearchSelfUri(String requestUriString, FHIRSearchContext context)
            throws URISyntaxException {
        /*
         * the bulk of this method was refactored into UriBuilder.java the signature is
         * maintained here for backwards compatibility, and as a simple helper function.
         */
        return UriBuilder.builder().context(context).requestUri(requestUriString).toSearchSelfUri();
    }

    /**
     * Return only the "text" element, the 'id' element, the 'meta' element, and
     * only top-level mandatory elements.
     * The id, meta and the top-level mandatory elements will be added by the
     * ElementFilter automatically.
     *
     * @param resourceType
     * @return
     */
    public static Set<String> getSummaryTextElementNames(Class<?> resourceType) {
        // Align with other getSummaryxxx functions, we may need the input resourceType in the future
        Set<String> summaryTextList = new HashSet<>();
        summaryTextList.add("text");
        return Collections.unmodifiableSet(summaryTextList);
    }

    /**
     * Either throw a FHIRSearchException or log the error message, depending on if
     * we are in strict or lenient mode.
     *
     * @param message
     *     The error message.
     * @param lenient
     *     A flag indicating lenient or strict mode.
     * @throws FHIRSearchException
     */
    private static void manageException(String message, boolean lenient) throws FHIRSearchException {
        if (lenient) {
            log.fine(message);
        } else {
            throw SearchExceptionUtil.buildNewInvalidSearchException(message);
        }
    }

    /**
     * Extracts the parameter values defining compartment membership.
     * @param fhirResource
     * @param compartmentRefParams a map of parameter names to a set of compartment names (resource types)
     * @return a map of compartment name to a set of unique compartment reference values
     */
    public static Map<String, Set<CompartmentReference>> extractCompartmentParameterValues(Resource fhirResource,
            Map<String, Set<java.lang.String>> compartmentRefParams) throws FHIRSearchException {
        final Map<String, Set<CompartmentReference>> result = new HashMap<>();
        final String resourceType = fhirResource.getClass().getSimpleName();

        // TODO, probably should use a Bundle.Entry value here if we are processing a bundle
        final String baseUrl = ReferenceUtil.getBaseUrl(null);

        try {
            EvaluationContext resourceContext = new FHIRPathEvaluator.EvaluationContext(fhirResource);

            // Extract any references we find matching parameters representing compartment membership.
            // For example CareTeam.participant can be used to refer to a Patient or RelatedPerson resource:
            // "participant": { "reference": "Patient/abc123" }
            // "participant": { "reference": "RelatedPerson/abc456" }
            for (Map.Entry<String, Set<String>> paramEntry : compartmentRefParams.entrySet()) {
                final String searchParm = paramEntry.getKey();

                // Ignore {def} which is used in the compartment definition where
                // no other search parm is given (e.g. Encounter->Encounter).
                if (!COMPARTMENT_PARM_DEF.equals(searchParm)) {
                    SearchParameter sp = SearchUtil.getSearchParameter(resourceType, searchParm);
                    if (sp != null && sp.getExpression() != null) {
                        String expression = sp.getExpression().getValue();

                        if (log.isLoggable(Level.FINE)) {
                            log.fine("searchParam = [" + resourceType + "] '" + searchParm + "'; expression = '" + expression + "'");
                        }
                        Collection<FHIRPathNode> nodes = FHIRPathEvaluator.evaluator().evaluate(resourceContext, expression);

                        if (log.isLoggable(Level.FINEST)) {
                            log.finest("Expression [" + expression + "], parameter-code ["
                                    + searchParm + "], size [" + nodes.size() + "]");
                        }

                        for (FHIRPathNode node : nodes) {
                            Reference reference = node.asElementNode().element().as(Reference.class);
                            ReferenceValue rv = ReferenceUtil.createReferenceValueFrom(reference, baseUrl);
                            if (rv.getType() != ReferenceType.DISPLAY_ONLY && rv.getType() != ReferenceType.INVALID) {

                                // Check that the target resource type of the reference matches one of the
                                // target resource types in the compartment definition.
                                final String compartmentName = rv.getTargetResourceType();
                                if (paramEntry.getValue().contains(compartmentName)) {
                                    // Add this reference to the set of references we're collecting for each compartment
                                    CompartmentReference cref = new CompartmentReference(searchParm, compartmentName, rv.getValue());
                                    Set<CompartmentReference> references = result.computeIfAbsent(compartmentName, k -> new HashSet<>());
                                    references.add(cref);
                                }
                            }
                        }
                    } else if (!useStoredCompartmentParam()) {
                       log.warning("Compartment parameter not found: [" + resourceType + "] '" + searchParm + "'. This will stop compartment searches from working correctly.");
                    }
                }
            }
        } catch (Exception e) {
            final String msg = "Unexpected exception extracting compartment references "
                    + " for resource type '" + resourceType + "'";
            log.log(Level.WARNING, msg, e);
            throw SearchExceptionUtil.buildNewInvalidSearchException(msg);
        }
        return result;
    }
}<|MERGE_RESOLUTION|>--- conflicted
+++ resolved
@@ -454,7 +454,6 @@
                 }
             }
         }
-<<<<<<< HEAD
 
         if (result == null && log.isLoggable(Level.FINE)) {
             log.fine("SearchParameter with code '" + code + "' on resource type " + resourceType + " was not found.");
@@ -463,16 +462,6 @@
         return result;
     }
 
-=======
-
-        if (result == null && log.isLoggable(Level.FINE)) {
-            log.fine("SearchParameter with code '" + code + "' on resource type " + resourceType + " was not found.");
-        }
-
-        return result;
-    }
-
->>>>>>> 421c8191
     /**
      * This private method does <em>not</em> apply filtering because it is expected to be used directly from processing the filter.
      */
