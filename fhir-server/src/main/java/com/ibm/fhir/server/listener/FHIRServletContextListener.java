--- conflicted
+++ resolved
@@ -1,5 +1,5 @@
 /*
- * (C) Copyright IBM Corp. 2016, 2020
+ * (C) Copyright IBM Corp. 2016, 2021
  *
  * SPDX-License-Identifier: Apache-2.0
  */
@@ -201,174 +201,6 @@
         }
     }
 
-<<<<<<< HEAD
-=======
-    /**
-     * Bootstraps derby databases during server startup if requested.
-     */
-    private void bootstrapDerbyDatabases(PropertyGroup fhirConfig) throws Exception {
-        Boolean performDbBootstrap = Boolean.FALSE;
-        if (performDbBootstrap) {
-            log.info("Performing Derby database bootstrapping...");
-
-            InitialContext ctxt = new InitialContext();
-
-            // Need to use the correct datasource/connection strategy for all databases,
-            // including the "demo/test" schemas we build here. Each of these tenant/datasources
-            // requires a supporting configuration and (if no longer using the legacy
-            // proxy datasource) a matching JNDI datasource.
-
-            UserTransaction utx = (UserTransaction)ctxt.lookup(TXN_JNDI_NAME);
-
-            if (fhirConfig.getBooleanProperty(FHIRConfiguration.PROPERTY_JDBC_ENABLE_PROXY_DATASOURCE, Boolean.TRUE)) {
-                // Bootstrap using the legacy proxy datasource mechanism
-                String datasourceJndiName = fhirConfig.getStringProperty(FHIRConfiguration.PROPERTY_JDBC_DATASOURCE_JNDINAME);
-                DataSource ds = (DataSource) ctxt.lookup(datasourceJndiName);
-
-                bootstrapFhirDb(utx, "default", "default", ds, true);
-                bootstrapFhirDb(utx, "tenant1", "profile", ds, true);
-                bootstrapFhirDb(utx, "tenant1", "reference", ds, true);
-                bootstrapFhirDb(utx, "tenant1", "study1", ds, true);
-
-                checkFhirDb(utx, "default", "default", ds);
-            } else {
-                // Bootstrap using dedicated datasources
-                String jndiBase = fhirConfig.getStringProperty(FHIRConfiguration.PROPERTY_JDBC_BOOTSTRAP_DATASOURCE_BASE, "jdbc/bootstrap");
-                bootstrapFhirDb(utx, jndiBase, "default", "default");
-                bootstrapFhirDb(utx, jndiBase, "tenant1", "profile");
-                bootstrapFhirDb(utx, jndiBase, "tenant1", "reference");
-                bootstrapFhirDb(utx, jndiBase, "tenant1", "study1");
-            }
-
-            String datasourceJndiName = "jdbc/OAuth2DB";
-            try {
-                DataSource ds = (DataSource) ctxt.lookup(datasourceJndiName);
-                if (ds != null) {
-                    log.info("Found '" + datasourceJndiName + "'; bootstrapping the OAuth client tables");
-                    utx.begin();
-                    try {
-                        DerbyBootstrapper.bootstrapOauthDb(ds);
-                        utx.commit();
-                        utx = null;
-                    } finally {
-                        if (utx != null) {
-                            safeRollback(utx);
-                        }
-                    }
-                }
-            } catch (NameNotFoundException e) {
-                log.info("No '" + datasourceJndiName + "' dataSource found; skipping OAuth client table bootstrapping");
-            }
-
-            datasourceJndiName = "jdbc/fhirbatchDB";
-            try {
-                // Check the batch database, if the batch database configuration is there, and available.
-                // Note, in the boostrap code we conditionally bootstrap if and only if it's targeting derby.
-                DataSource ds = (DataSource) ctxt.lookup(datasourceJndiName);
-                if (ds != null) {
-                    log.info("Found '" + datasourceJndiName + "'; bootstrapping the Java Batch tables");
-                    utx.begin();
-                    try {
-                        DerbyBootstrapper.bootstrapBatchDb(ds);
-                        utx.commit();
-                        utx = null;
-                    } finally {
-                        if (utx != null) {
-                            safeRollback(utx);
-                        }
-                    }
-                }
-            } catch (NameNotFoundException e) {
-                log.info("No '" + datasourceJndiName + "' dataSource found; skipping Java Batch table bootstrapping");
-            }
-
-            log.info("Finished Derby database bootstrapping...");
-        } else {
-            log.info("Derby database bootstrapping is disabled.");
-        }
-    }
-
-    /**
-     * Bootstrap the FHIR database by looking up the JNDI datasource configured for the
-     * given tenant and dsId values
-     * @param utx
-     * @param tenantId the tenant name/identifier
-     * @param dsId the datasource identifier
-     * @throws Exception
-     */
-    private void bootstrapFhirDb(UserTransaction utx, String jndiBase, String tenantId, String dsId) throws Exception {
-        InitialContext ctxt = new InitialContext();
-
-        final String jndiName = FHIRDbTenantDatasourceConnectionStrategy.makeTenantDatasourceJNDIName(jndiBase, tenantId, dsId, false);
-        DataSource ds = (DataSource) ctxt.lookup(jndiName);
-        bootstrapFhirDb(utx, tenantId, dsId, ds, false);
-    }
-
-    /**
-     * Bootstraps the database specified by tenantId and dsId, assuming the specified datastore definition can be
-     * retrieved from the configuration.
-     */
-    private void bootstrapFhirDb(UserTransaction utx, String tenantId, String dsId, DataSource ds, boolean useProxy) throws Exception {
-        FHIRRequestContext.set(new FHIRRequestContext(tenantId, dsId));
-        PropertyGroup pg = FHIRConfigHelper.getPropertyGroup(FHIRConfiguration.PROPERTY_DATASOURCES + "/" + dsId);
-        if (pg != null) {
-            String type = pg.getStringProperty("type");
-            if (type != null && !type.isEmpty() && (type.toLowerCase().equals("derby") || type.toLowerCase().equals("derby_network_server"))) {
-                utx.begin();
-                try {
-                    log.info("Bootstrapping database for tenantId/dsId: " + tenantId + "/" + dsId);
-                    DerbyBootstrapper.bootstrapDb(ds, useProxy);
-                    log.info("Finished bootstrapping database for tenantId/dsId: " + tenantId + "/" + dsId);
-
-                    log.fine("Committing transaction");
-                    utx.commit();
-                    utx = null;
-                } finally {
-                    if (utx != null) {
-                        safeRollback(utx);
-                    }
-                }
-            }
-        }
-
-        FHIRRequestContext.remove();
-    }
-
-    /**
-     * Schema bootstrap migration can be impacted by Liberty/Derby defect
-     * https://github.com/OpenLiberty/open-liberty/issues/14537. This check
-     * is in place to catch the failure during startup, instead of failing
-     * on the first request.
-     * @param utx
-     * @param tenantId
-     * @param dsId
-     * @param ds
-     * @throws Exception
-     */
-    private void checkFhirDb(UserTransaction utx, String tenantId, String dsId, DataSource ds) throws Exception {
-        FHIRRequestContext.set(new FHIRRequestContext(tenantId, dsId));
-        PropertyGroup pg = FHIRConfigHelper.getPropertyGroup(FHIRConfiguration.PROPERTY_DATASOURCES + "/" + dsId);
-        if (pg != null) {
-            String type = pg.getStringProperty("type");
-            if (type != null && !type.isEmpty() && (type.toLowerCase().equals("derby") || type.toLowerCase().equals("derby_network_server"))) {
-                utx.begin();
-                try {
-                    log.info("Checking connection after schema bootstrap/migration");
-                    DerbyBootstrapper.checkDatabase(ds);
-                    utx.commit();
-                    utx = null;
-                } finally {
-                    if (utx != null) {
-                        safeRollback(utx);
-                    }
-                }
-            }
-        }
-
-        FHIRRequestContext.remove();
-    }
->>>>>>> 4eb922a9
-
     /**
      * Safely rollback the transaction, logging any exception but not throwing it
      * @param tx
@@ -404,6 +236,7 @@
                 natsPublisher = null;
             }
         } catch (Exception e) {
+            // Ignore it
         } finally {
             if (log.isLoggable(Level.FINER)) {
                 log.exiting(FHIRServletContextListener.class.getName(), "contextDestroyed");
