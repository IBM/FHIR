--- conflicted
+++ resolved
@@ -716,11 +716,7 @@
      * @param contextResource
      *            a FHIR resource associated with this request
      * @param queryParameters
-<<<<<<< HEAD
-     *            for supporting _summary for resource read
-=======
      *            for supporting _elements and _summary for resource read
->>>>>>> 421c8191
      * @param checkInteractionAllowed
      *            if true, check if this interaction is allowed per the tenant configuration; if false, assume interaction is allowed
      * @return the Resource
@@ -832,11 +828,7 @@
 
             // First, invoke the 'beforeVread' interceptor methods.
             FHIRPersistenceEvent event =
-<<<<<<< HEAD
-                    new FHIRPersistenceEvent(null, buildPersistenceEventProperties(type, id, versionId, null));
-=======
                     new FHIRPersistenceEvent(null, buildPersistenceEventProperties(type, id, versionId, searchContext));
->>>>>>> 421c8191
             getInterceptorMgr().fireBeforeVreadEvent(event);
 
             FHIRPersistenceContext persistenceContext =
@@ -2535,37 +2527,6 @@
                                             .id(UUID.randomUUID().toString())
                                             .total(totalCount);
 
-<<<<<<< HEAD
-        // Calculate how many resources are 'match' mode
-        int pageSize = searchContext.getPageSize();
-        int offset = (searchContext.getPageNumber() - 1) * pageSize;
-        int matchResourceCount = pageSize;
-        if (totalCount.getValue() < offset + pageSize) {
-            matchResourceCount = totalCount.getValue() - offset;
-        }
-
-        // Check if too many included resources
-        if (resources.size() > matchResourceCount + SearchConstants.MAX_PAGE_SIZE) {
-            throw buildRestException(TOO_MANY_INCLUDE_RESOURCES, IssueType.BUSINESS_RULE, IssueSeverity.ERROR);
-        }
-
-        for (Resource resource : resources) {
-            if (resource.getId() == null) {
-                throw new IllegalStateException("Returned resources must have an id.");
-            }
-            // Search mode is determined by the matchResourceCount, which will be decremented each time through the loop.
-            // If the count is greater than 0, the mode is MATCH. If less than or equal to 0, the mode is INCLUDE.
-            Bundle.Entry entry = Bundle.Entry.builder()
-                    .fullUrl(Uri.of(getRequestBaseUri(type) + "/" + resource.getClass().getSimpleName() + "/" + resource.getId()))
-                    .resource(resource)
-                    .search(Search.builder()
-                        .mode(matchResourceCount-- > 0 ? SearchEntryMode.MATCH : SearchEntryMode.INCLUDE)
-                        .score(Decimal.of("1"))
-                        .build())
-                    .build();
-
-            bundleBuilder.entry(entry);
-=======
         if (resources.size() > 0) {
             // Calculate how many resources are 'match' mode
             int pageSize = searchContext.getPageSize();
@@ -2617,7 +2578,6 @@
                     .resource(FHIRUtil.buildOperationOutcome(issues))
                     .build());
             }
->>>>>>> 421c8191
         }
 
         Bundle bundle = bundleBuilder.build();
