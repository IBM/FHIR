<server description="fhir-server">
    <!-- 
        This configDropin work with Db2 and user-password
    -->
    <featureManager>
        <feature>batch-1.0</feature>
        <feature>batchManagement-1.0</feature>
        <feature>jdbc-4.1</feature>
        <feature>servlet-4.0</feature>
        <feature>transportSecurity-1.0</feature>
    </featureManager>

    <authorization-roles id="com.ibm.ws.batch">
        <security-role id="batchAdmin" name="batchAdmin">
            <user id="batchAdminUser" name="fhiradmin"/>
        </security-role>
        <security-role id="batchSubmitter" name="batchSubmitter">
            <user id="batchSubmitterUser" name="fhiruser"/>
        </security-role>
        <security-role id="batchMonitor" name="batchMonitor">
            <user id="batchMonitorUser1" name="fhiradmin"/>
            <user id="batchMonitorUser2" name="fhiruser"/>
        </security-role>
    </authorization-roles>

    <webApplication id="fhir-bulkdata-webapp" location="fhir-bulkdata-webapp.war" name="fhir-bulkdata-webapp">
        <classloader commonLibraryRef="fhirSharedLib" privateLibraryRef="configResources,fhirUserLib"/>
        <application-bnd>
            <security-role id="users" name="FHIRUsers">
                <group id="bulkUsersGroup" name="FHIRUsers"/>
            </security-role>
        </application-bnd>
    </webApplication>

    <variable name="BATCH_DB_NAME" defaultValue="FHIRDB"/>
    <variable name="BATCH_DB_SCHEMA" defaultValue="FHIR_JBATCH"/>
    <variable name="BATCH_DB_PORT" defaultValue="5432"/>
    <variable name="BATCH_DB_USER" defaultValue="fhirserver"/>
    <variable name="BATCH_DB_PASS" defaultValue=""/>
    <variable name="BATCH_DB_SSL" defaultValue="true"/>
    <variable name="BATCH_DB_SSL_CERT_PATH" defaultValue=""/>

<<<<<<< HEAD
    <dataSource id="fhirbatchDS" jndiName="jdbc/fhirbatchDB" type="javax.sql.XADataSource" statementCacheSize="200" syncQueryTimeoutWithTransactionTimeout="true">
        <jdbcDriver javax.sql.XADataSource="org.postgresql.xa.PGXADataSource" libraryRef="fhirSharedLib"/>
        <jdbcDriver libraryRef="fhirSharedLib"/>
=======
    <dataSource id="fhirbatchDS" jndiName="jdbc/fhirbatchDB">
        <jdbcDriver libraryRef="sharedLibPostgres"/>
>>>>>>> cde29398
        <properties.postgresql
            databaseName="${BATCH_DB_NAME}"
            portNumber="${BATCH_DB_PORT}"
            serverName="${BATCH_DB_HOSTNAME}"
            user="${BATCH_DB_USER}"
            password="${BATCH_DB_PASS}" 
            ssl="${BATCH_DB_SSL}"
            sslCert="${BATCH_DB_SSL_CERT_PATH}"/>
    </dataSource>

    <batchPersistence jobStoreRef="BatchDatabaseStore"/>
    <databaseStore dataSourceRef="fhirbatchDS" id="BatchDatabaseStore" schema="FHIR_JBATCH" tablePrefix="" createTables="false"/>
</server><|MERGE_RESOLUTION|>--- conflicted
+++ resolved
@@ -40,14 +40,8 @@
     <variable name="BATCH_DB_SSL" defaultValue="true"/>
     <variable name="BATCH_DB_SSL_CERT_PATH" defaultValue=""/>
 
-<<<<<<< HEAD
     <dataSource id="fhirbatchDS" jndiName="jdbc/fhirbatchDB" type="javax.sql.XADataSource" statementCacheSize="200" syncQueryTimeoutWithTransactionTimeout="true">
-        <jdbcDriver javax.sql.XADataSource="org.postgresql.xa.PGXADataSource" libraryRef="fhirSharedLib"/>
-        <jdbcDriver libraryRef="fhirSharedLib"/>
-=======
-    <dataSource id="fhirbatchDS" jndiName="jdbc/fhirbatchDB">
-        <jdbcDriver libraryRef="sharedLibPostgres"/>
->>>>>>> cde29398
+        <jdbcDriver javax.sql.XADataSource="org.postgresql.xa.PGXADataSource" libraryRef="sharedLibPostgres"/>
         <properties.postgresql
             databaseName="${BATCH_DB_NAME}"
             portNumber="${BATCH_DB_PORT}"
