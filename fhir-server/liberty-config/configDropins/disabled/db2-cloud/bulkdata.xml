--- conflicted
+++ resolved
@@ -36,13 +36,8 @@
     <variable name="BATCH_DB_SCHEMA" defaultValue="FHIR_JBATCH"/>
     <variable name="BATCH_DB_PORT" defaultValue="50001"/>
 
-<<<<<<< HEAD
     <dataSource id="fhirbatchDS" jndiName="jdbc/fhirbatchDB"  type="javax.sql.XADataSource" statementCacheSize="200" syncQueryTimeoutWithTransactionTimeout="true">
-        <jdbcDriver javax.sql.XADataSource="com.ibm.db2.jcc.DB2XADataSource" libraryRef="fhirSharedLib"/>
-=======
-    <dataSource id="fhirbatchDS" jndiName="jdbc/fhirbatchDB">
-        <jdbcDriver libraryRef="sharedLibDb2"/>
->>>>>>> cde29398
+        <jdbcDriver javax.sql.XADataSource="com.ibm.db2.jcc.DB2XADataSource" libraryRef="sharedLibDb2"/>
         <properties.db2.jcc
             apiKey="${BATCH_DB_APIKEY}"
             serverName="${BATCH_DB_HOSTNAME}"
