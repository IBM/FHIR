--- conflicted
+++ resolved
@@ -7,13 +7,10 @@
 package com.ibm.fhir.smart.test;
 
 import static com.ibm.fhir.model.type.String.string;
-<<<<<<< HEAD
-=======
 import static com.ibm.fhir.model.type.code.ResourceType.ValueSet.OBSERVATION;
 import static com.ibm.fhir.model.type.code.ResourceType.ValueSet.PATIENT;
 import static com.ibm.fhir.model.type.code.ResourceType.ValueSet.PROVENANCE;
 import static com.ibm.fhir.model.type.code.ResourceType.ValueSet.RESOURCE;
->>>>>>> 421c8191
 import static org.testng.Assert.assertEquals;
 import static org.testng.Assert.assertFalse;
 import static org.testng.Assert.assertTrue;
@@ -40,10 +37,7 @@
 import com.ibm.fhir.model.resource.Observation;
 import com.ibm.fhir.model.resource.Patient;
 import com.ibm.fhir.model.resource.Practitioner;
-<<<<<<< HEAD
-=======
 import com.ibm.fhir.model.resource.Provenance;
->>>>>>> 421c8191
 import com.ibm.fhir.model.test.TestUtil;
 import com.ibm.fhir.model.type.Reference;
 import com.ibm.fhir.model.type.code.BundleType;
@@ -317,8 +311,6 @@
             fail("Patient interaction was not allowed but should have been");
         }
 
-<<<<<<< HEAD
-=======
         // Valid non-compartment search: converted to Patient compartment search and compartment search parms first in list
         try {
             searchContext = new FHIRSearchContextImpl();
@@ -351,7 +343,6 @@
             fail("Patient interaction was not allowed but should have been");
         }
 
->>>>>>> 421c8191
         // Valid non-compartment search: resource type not in Patient compartment so not converted to compartment search
         try {
             searchContext = new FHIRSearchContextImpl();
