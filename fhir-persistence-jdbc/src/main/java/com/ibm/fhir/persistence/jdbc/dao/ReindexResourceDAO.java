/*
 * (C) Copyright IBM Corp. 2019, 2021
 *
 * SPDX-License-Identifier: Apache-2.0
 */

package com.ibm.fhir.persistence.jdbc.dao;


import java.security.SecureRandom;
import java.sql.Connection;
import java.sql.PreparedStatement;
import java.sql.ResultSet;
import java.sql.SQLException;
import java.sql.Timestamp;
import java.time.Instant;
import java.util.List;
import java.util.logging.Level;
import java.util.logging.Logger;

import javax.transaction.TransactionSynchronizationRegistry;

import com.ibm.fhir.database.utils.api.IDatabaseTranslator;
import com.ibm.fhir.persistence.exception.FHIRPersistenceResourceNotFoundException;
import com.ibm.fhir.persistence.jdbc.FHIRPersistenceJDBCCache;
import com.ibm.fhir.persistence.jdbc.connection.FHIRDbFlavor;
import com.ibm.fhir.persistence.jdbc.dao.api.IResourceReferenceDAO;
import com.ibm.fhir.persistence.jdbc.dao.api.JDBCIdentityCache;
import com.ibm.fhir.persistence.jdbc.dao.api.ParameterDAO;
import com.ibm.fhir.persistence.jdbc.dao.api.ResourceIndexRecord;
import com.ibm.fhir.persistence.jdbc.dao.impl.JDBCIdentityCacheImpl;
import com.ibm.fhir.persistence.jdbc.dao.impl.ParameterVisitorBatchDAO;
import com.ibm.fhir.persistence.jdbc.dao.impl.ResourceDAOImpl;
import com.ibm.fhir.persistence.jdbc.dto.ExtractedParameterValue;
import com.ibm.fhir.persistence.jdbc.impl.ParameterTransactionDataImpl;

/**
 * DAO used to contain the logic required to reindex a given resource
 */
public class ReindexResourceDAO extends ResourceDAOImpl {
    private static final Logger logger = Logger.getLogger(ReindexResourceDAO.class.getName());
    private static final String CLASSNAME = ReindexResourceDAO.class.getSimpleName();
    private static final SecureRandom random = new SecureRandom();

    // The translator specific to the database type we're working with
    private final IDatabaseTranslator translator;

    private final ParameterDAO parameterDao;

    // Note that currently the global logical_resources table does not carry
    // the is_deleted flag. Until it does, the queries will return deleted
    // resources, which can be skipped for reindex. (issue-2055)
    private static final String PICK_SINGLE_RESOURCE = ""
            + "  SELECT lr.logical_resource_id, lr.resource_type_id, lr.logical_id, lr.reindex_txid "
            + "    FROM logical_resources lr "
            + "   WHERE lr.resource_type_id = ? "
            + "     AND lr.logical_id = ? "
            + "     AND lr.reindex_tstamp < ? "
            ;

    private static final String PICK_SINGLE_RESOURCE_TYPE = ""
            + "  SELECT lr.logical_resource_id, lr.resource_type_id, lr.logical_id, lr.reindex_txid "
            + "    FROM logical_resources lr "
            + "   WHERE lr.resource_type_id = ? "
            + "     AND lr.reindex_tstamp < ? "
            + "OFFSET ? ROWS FETCH FIRST 1 ROWS ONLY "
            ;

    private static final String PICK_ANY_RESOURCE = ""
            + "  SELECT lr.logical_resource_id, lr.resource_type_id, lr.logical_id, lr.reindex_txid "
            + "    FROM logical_resources lr "
            + "   WHERE lr.reindex_tstamp < ? "
            + "OFFSET ? ROWS FETCH FIRST 1 ROWS ONLY "
            ;

    /**
     * Public constructor
     * @param connection
     * @param translator
     * @param parameterDao
     * @param schemaName
     * @param flavor
     * @param cache
     * @param rrd
     */
    public ReindexResourceDAO(Connection connection, IDatabaseTranslator translator, ParameterDAO parameterDao, String schemaName, FHIRDbFlavor flavor, FHIRPersistenceJDBCCache cache, IResourceReferenceDAO rrd) {
        super(connection, schemaName, flavor, cache, rrd);
        this.translator = translator;
        this.parameterDao = parameterDao;
    }

    /**
     * Public constructor
     * @param connection
     * @param translator
     * @param parameterDao
     * @param schemaName
     * @param flavor
     * @param trxSynchRegistry
     * @param cache
     * @param rrd
     */
    public ReindexResourceDAO(Connection connection, IDatabaseTranslator translator, ParameterDAO parameterDao, String schemaName, FHIRDbFlavor flavor, TransactionSynchronizationRegistry trxSynchRegistry, FHIRPersistenceJDBCCache cache, IResourceReferenceDAO rrd, ParameterTransactionDataImpl ptdi) {
        super(connection, schemaName, flavor, trxSynchRegistry, cache, rrd, ptdi);
        this.translator = translator;
        this.parameterDao = parameterDao;

    }

    /**
     * Getter for the translator currently held by this DAO
     * @return
     */
    protected IDatabaseTranslator getTranslator() {
        return this.translator;
    }

    /**
     * Pick the next resource to process resource and lock it. Specializations for different
     * databases may use different techniques to optimize locking/concurrency control
     * @param reindexTstamp
     * @return
     * @throws Exception
     */
    protected ResourceIndexRecord getNextResource(SecureRandom random, Instant reindexTstamp, Integer resourceTypeId, String logicalId) throws Exception {
        ResourceIndexRecord result = null;

        // no need to close
        Connection connection = getConnection();
        IDatabaseTranslator translator = getTranslator();

        // Derby can only do select for update with simple queries, so we need to select first,
        // then try and lock, but we also have to try and cover the race condition which can
        // occur here, using an optimistic locking pattern
        final String select;

        if (resourceTypeId != null && logicalId != null) {
            // Just pick the requested resource
            select = PICK_SINGLE_RESOURCE;
        } else if (resourceTypeId != null) {
            // Limit to the given resource type
            select = PICK_SINGLE_RESOURCE_TYPE;
        } else if (resourceTypeId == null && logicalId == null) {
            select = PICK_ANY_RESOURCE;
        } else {
            // programming error
            throw new IllegalArgumentException("logicalId specified without a resourceType");
        }

        // Randomly pick an offset, but if we get no rows, reduce the range
        // until we hit 0. This will ensure we get the last few rows more
        // quickly
        int offsetRange = 1024;
        do {
            // random offset in [0, offsetRange)
            int offset = random.nextInt(offsetRange);
            try (PreparedStatement stmt = connection.prepareStatement(select)) {
                if (resourceTypeId != null && logicalId != null) {
                    stmt.setInt(1, resourceTypeId);
                    stmt.setString(2, logicalId);
                    stmt.setTimestamp(3, Timestamp.from(reindexTstamp));
                } else if (resourceTypeId != null) {
                    stmt.setInt(1, resourceTypeId);
                    stmt.setTimestamp(2, Timestamp.from(reindexTstamp));
                    stmt.setInt(3, offset);
                } else {
                    stmt.setTimestamp(1, Timestamp.from(reindexTstamp));
                    stmt.setInt(2, offset);
                }
                ResultSet rs = stmt.executeQuery();
                if (rs.next()) {
                    result = new ResourceIndexRecord(rs.getLong(1), rs.getInt(2), rs.getString(3), rs.getLong(4));
                }
            } catch (SQLException x) {
                logger.log(Level.SEVERE, select, x);
                throw translator.translate(x);
            }

            if (result != null) {
                // We have picked a resource...now try and lock it. If this fails, we need
                // to pick another resource to cover the race condition.
                final String UPDATE = ""
                        + " UPDATE logical_resources  "
                        + "    SET reindex_tstamp = ?, "
                        + "        reindex_txid = ? "
                        + "  WHERE logical_resource_id = ? "
                        + "    AND reindex_txid = ? "; // make sure we have the txid we selected above

                try (PreparedStatement stmt = connection.prepareStatement(UPDATE)) {
                    stmt.setTimestamp(1, Timestamp.from(reindexTstamp));
                    stmt.setLong(2, result.getTransactionId() + 1L);
                    stmt.setLong(3, result.getLogicalResourceId());
                    stmt.setLong(4, result.getTransactionId());
                    int rowsAffected = stmt.executeUpdate();
                    if (rowsAffected == 0) {
                        // reindex_txid is not the same as when we selected, meaning that this update
                        // was blocked and the resource was processed by another thread. Forget this
                        // record and try again
                        result = null;
                    }
                } catch (SQLException x) {
                    logger.log(Level.SEVERE, UPDATE, x);
                    throw translator.translate(x);
                }
            } else {
                // Offset beyond that last available row, so we need to shrink the range
                // The loop will exit when we get a resource, or no resource was found when
                // the offsetRange was 1 (producing a guaranteed offset = 0)
                offsetRange /= 2;
            }
        } while (offsetRange > 0 && result == null);

        return result;
    }

    /**
     * Get the resource record we want to reindex. This might take a few attempts, because
     * there could be hundreds of threads all trying to do the same thing, and we may see
     * collisions which will cause the FOR UPDATE to block, then return no rows.
     * @param reindexTstamp
     * @param resourceCount
     * @return the resource record, or null when there is nothing left to do
     * @throws Exception
     */
    public ResourceIndexRecord getResourceToReindex(Instant reindexTstamp, Integer resourceTypeId, String logicalId) throws Exception {
        ResourceIndexRecord result = null;

        // no need to close
        Connection connection = getConnection();

        // Get a resource which needs to be reindexed
        result = getNextResource(this.random, reindexTstamp, resourceTypeId, logicalId);

        if (result != null) {

            // grab the resource type name while we're here. We do this as a separate query
            // because it would otherwise complicate the select for update above, which is very
            // sensitive performance-wise. Although this is another database round-trip, it shouldn't
            // impact concurrency which is the main issue in driving reindex throughput
            final String SELECT_RESOURCE_TYPE = ""
                    + "SELECT rt.resource_type "
                    + "  FROM resource_types rt, "
                    + "       logical_resources lr "
                    + " WHERE rt.resource_type_id = lr.resource_type_id "
                    + "   AND lr.logical_resource_id = ?";
            try (PreparedStatement stmt = connection.prepareStatement(SELECT_RESOURCE_TYPE)) {
                stmt.setLong(1, result.getLogicalResourceId());
                ResultSet rs = stmt.executeQuery();
                if (rs.next()) {
                    result.setResourceType(rs.getString(1));
                } else {
                    // Can't really happen, because the resource is selected for update, so it can't disappear
                    logger.severe("Logical resource no longer exists: logical_resource_id=" + result.getLogicalResourceId());
                    throw new FHIRPersistenceResourceNotFoundException("resource not found");
                }
            } catch (SQLException x) {
                logger.log(Level.SEVERE, SELECT_RESOURCE_TYPE, x);
                throw translator.translate(x);
            }
        }

        return result;
    }

    /**
     * Reindex the resource by deleting existing parameters and replacing them with those passed in
     * @param tablePrefix
     * @param parameters
     * @param p_logical_id
     * @param p_payload
     * @param p_last_updated
     * @param p_is_deleted
     * @param p_source_key
     * @param p_version
     *
     * @return the resource_id for the entry we created
     * @throws Exception
     */
    public void updateParameters(String tablePrefix, List<ExtractedParameterValue> parameters, String logicalId, long logicalResourceId) throws Exception {

        final String METHODNAME = "updateParameters() for " + tablePrefix + "/" + logicalId;
        logger.entering(CLASSNAME, METHODNAME);

        // no need to close
        Connection connection = getConnection();

        // existing resource, so need to delete all its parameters
        deleteFromParameterTable(connection, tablePrefix + "_str_values", logicalResourceId);
        deleteFromParameterTable(connection, tablePrefix + "_number_values", logicalResourceId);
        deleteFromParameterTable(connection, tablePrefix + "_date_values", logicalResourceId);
        deleteFromParameterTable(connection, tablePrefix + "_latlng_values", logicalResourceId);
        deleteFromParameterTable(connection, tablePrefix + "_resource_token_refs", logicalResourceId);
        deleteFromParameterTable(connection, tablePrefix + "_quantity_values", logicalResourceId);

        if (parameters != null) {
            boolean mt = getFlavor().isMultitenant();
            JDBCIdentityCache identityCache = new JDBCIdentityCacheImpl(getCache(), this, parameterDao, getResourceReferenceDAO());
<<<<<<< HEAD
            try (ParameterVisitorBatchDAO pvd = new ParameterVisitorBatchDAO(connection, null, tablePrefix, mt, logicalResourceId, 100,
=======
            // Check if this is multitenant
            boolean isMultitenant = this.getFlavor().isMultitenant();
            try (ParameterVisitorBatchDAO pvd = new ParameterVisitorBatchDAO(connection, "FHIR_ADMIN", tablePrefix, isMultitenant, logicalResourceId, 100,
>>>>>>> f696c79c
                identityCache, getResourceReferenceDAO(), getTransactionData())) {
                for (ExtractedParameterValue p: parameters) {
                    p.accept(pvd);
                }
            } catch (SQLException x) {
                logger.log(Level.SEVERE, "inserting parameters", x);
                throw translator.translate(x);
            }
        }
        logger.exiting(CLASSNAME, METHODNAME);
    }

    /**
     * Delete all parameters for the given resourceId from the parameters table
     * @param conn
     * @param tableName
     * @param logicalResourceId
     * @throws SQLException
     */
    protected void deleteFromParameterTable(Connection conn, String tableName, long logicalResourceId) throws SQLException {
        final String DML = "DELETE FROM " + tableName + " WHERE logical_resource_id = ?";

        try (PreparedStatement stmt = conn.prepareStatement(DML)) {
            // bind parameters
            stmt.setLong(1, logicalResourceId);
            int deleted = stmt.executeUpdate();
            if (logger.isLoggable(Level.FINEST)) {
                logger.finest("Deleted from [" + tableName + "] deleted [" + deleted + "] for logicalResourceId [" + logicalResourceId + "]");
            }
        } catch (SQLException x) {
            logger.log(Level.SEVERE, DML, x);
            throw translator.translate(x);
        }
    }
}<|MERGE_RESOLUTION|>--- conflicted
+++ resolved
@@ -293,15 +293,10 @@
         deleteFromParameterTable(connection, tablePrefix + "_quantity_values", logicalResourceId);
 
         if (parameters != null) {
-            boolean mt = getFlavor().isMultitenant();
             JDBCIdentityCache identityCache = new JDBCIdentityCacheImpl(getCache(), this, parameterDao, getResourceReferenceDAO());
-<<<<<<< HEAD
-            try (ParameterVisitorBatchDAO pvd = new ParameterVisitorBatchDAO(connection, null, tablePrefix, mt, logicalResourceId, 100,
-=======
             // Check if this is multitenant
             boolean isMultitenant = this.getFlavor().isMultitenant();
             try (ParameterVisitorBatchDAO pvd = new ParameterVisitorBatchDAO(connection, "FHIR_ADMIN", tablePrefix, isMultitenant, logicalResourceId, 100,
->>>>>>> f696c79c
                 identityCache, getResourceReferenceDAO(), getTransactionData())) {
                 for (ExtractedParameterValue p: parameters) {
                     p.accept(pvd);
