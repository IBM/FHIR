/*
 * (C) Copyright IBM Corp. 2019
 *
 * SPDX-License-Identifier: Apache-2.0
 */

package com.ibm.fhir.persistence.jdbc.test.spec;

import java.io.FileInputStream;
import java.io.IOException;
import java.io.InputStream;
import java.util.ArrayList;
import java.util.List;
import java.util.Properties;
import java.util.concurrent.ExecutorService;
import java.util.concurrent.Executors;
import java.util.logging.Level;
import java.util.logging.Logger;

import com.ibm.fhir.config.FHIRRequestContext;
import com.ibm.fhir.database.utils.common.JdbcConnectionProvider;
import com.ibm.fhir.database.utils.common.JdbcPropertyAdapter;
import com.ibm.fhir.database.utils.db2.Db2PropertyAdapter;
import com.ibm.fhir.database.utils.db2.Db2Translator;
<<<<<<< HEAD
=======
import com.ibm.fhir.config.FHIRRequestContext;
import com.ibm.fhir.model.spec.test.DriverMetrics;
import com.ibm.fhir.model.spec.test.DriverStats;
>>>>>>> ef31e1de
import com.ibm.fhir.model.spec.test.Expectation;
import com.ibm.fhir.model.spec.test.R4ExamplesDriver;
import com.ibm.fhir.model.spec.test.SerializationProcessor;
import com.ibm.fhir.persistence.FHIRPersistence;
import com.ibm.fhir.persistence.context.FHIRHistoryContext;
import com.ibm.fhir.persistence.context.FHIRPersistenceContext;
import com.ibm.fhir.persistence.context.FHIRPersistenceContextFactory;
import com.ibm.fhir.persistence.jdbc.impl.FHIRPersistenceJDBCImpl;
import com.ibm.fhir.schema.derby.DerbyFhirDatabase;
import com.ibm.fhir.validation.test.ValidationProcessor;

/**
 * Integration test using a multi-tenant schema in DB2 as the target for the
 * FHIR R4 Examples.
 * 
 * TODO refactor to reduce duplication with the fhir-server-test Main app.
 * @author rarnold
 * 
 * Usage 
 *   java com.ibm.fhir.persistence.jdbc.test.spec.Main
 *   --parse
 *   --validate
 *   --derby
 *   --expectation OK
 *   --file-name file:/path/to/foo.json
 *   --file-name file:/path/to/bar.json
 *   --expectation PARSE
 *   --file-name file:/path/to/bad.json
 *   --expectation VALIDATION
 *   --file-name json/ibm/minimal/Patient-1.json
 *   
 *   java com.ibm.fhir.persistence.jdbc.test.spec.Main
 *   --parse
 *   --validate
 *   --derby
 *   --index-file file:/path/to/my/index.txt
 * 
 */
public class Main {
    private static final Logger logger = Logger.getLogger(Main.class.getName());
    
    private static final int EXIT_RUNTIME_ERROR = 1;

    // The persistence API
    protected FHIRPersistence persistence = null;
    
    // FHIR datasource configuration properties
    protected Properties configProps = new Properties();
    
    private String schemaName = "FHIRDATA"; // default
    private String tenantName;
    private String tenantKey;
    
    // The name of the index file to use
    private String indexFileName;
    
    private boolean validate;
    
    // Number of threads to use if running concurrency checks
    private int threads = 0;
    
    // The number of times we perform the read each time. Useful for performance analysis
    private int readIterations = 1;
    
    // The number of requests which can be submitted to the pool before blocking
    private int maxInflight;

    // The thread pool used for concurrent request processing
    private ExecutorService pool;

    // number of ms to wait for the thread pool to shut down
    private long poolShutdownWaitTime = 60000;
    
    private List<FileExpectation> fileExpectations = new ArrayList<>();

    // mode of operation
    private static enum Operation {
        DB2, DERBY, PARSE
    }
    
    private Operation mode = Operation.DB2;

    
    /**
     * Parse the command-line arguments
     * @param args
     */
    protected void parseArgs(String[] args) {

        // Make the CLI a little easier by allowing the expectation to
        // set once for a group of --file-name entries
        Expectation currentExpectation = Expectation.OK;
        
        // Arguments are pretty simple, so we go with a basic switch instead of having
        // yet another dependency (e.g. commons-cli).
        for (int i=0; i<args.length; i++) {
            String arg = args[i];
            switch (arg) {
            case "--prop-file":
                if (++i < args.length) {
                    loadPropertyFile(args[i]);
                }
                else {
                    throw new IllegalArgumentException("Missing value for argument at posn: " + i);
                }
                break;
            case "--threads":
                if (++i < args.length) {
                    this.threads = Integer.parseInt(args[i]);
                }
                else {
                    throw new IllegalArgumentException("Missing value for --threads argument at posn: " + i);
                }
                break;
            case "--read-iterations":
                if (++i < args.length) {
                    this.readIterations = Integer.parseInt(args[i]);
                }
                else {
                    throw new IllegalArgumentException("Missing value for --read-iterations argument at posn: " + i);
                }
                break;
            case "--tenant-key":
                if (++i < args.length) {
                    this.tenantKey = args[i];
                }
                else {
                    throw new IllegalArgumentException("Missing value for argument at posn: " + i);
                }                
                break;
            case "--schema-name":
                if (++i < args.length) {
                    this.schemaName = args[i];
                }
                else {
                    throw new IllegalArgumentException("Missing value for argument at posn: " + i);
                }
                break;
            case "--tenant-name":
                if (++i < args.length) {
                    this.tenantName = args[i];
                }
                else {
                    throw new IllegalArgumentException("Missing value for argument at posn: " + i);
                }
                break;
            case "--index-file":
                if (++i < args.length) {
                    this.indexFileName = args[i];
                }
                else {
                    throw new IllegalArgumentException("Missing value for argument at posn: " + i);
                }
                break;
            case "--expectation":
                if (++i < args.length) {
                    currentExpectation = Expectation.valueOf(args[i]);
                }
                else {
                    throw new IllegalArgumentException("Missing value for argument at posn: " + i);
                }
                break;
            case "--file-name":
                if (++i < args.length) {
                    this.fileExpectations.add(new FileExpectation(args[i], currentExpectation));
                }
                else {
                    throw new IllegalArgumentException("Missing value for argument at posn: " + i);
                }
                break;
            case "--derby":
                this.mode = Operation.DERBY;
                break;
            case "--parse":
                this.mode = Operation.PARSE;
                break;
            case "--validate":
                this.validate = true;
                break;
            case "--max-inflight":
                if (++i < args.length) {
                    this.maxInflight = Integer.parseInt(args[i]);
                }
                else {
                    throw new IllegalArgumentException("Missing value for --max-inflight argument at posn: " + i);
                }
                break;
            default:
                throw new IllegalArgumentException("Invalid argument: " + arg);
            }
        }
        
        // Inject the data schema name into the configuration properties
        configProps.setProperty("db.default.schema", schemaName);
    }
    
    /**
     * Read the properties from the given file
     * @param filename
     */
    public void loadPropertyFile(String filename) {
        try (InputStream is = new FileInputStream(filename)) {
            configProps.load(is);
        }
        catch (IOException x) {
            throw new IllegalArgumentException(x);
        }
    }
    
    /**
     * Configure the class using the values collected from parseArgs
     */
    protected void configure() {
        if (threads > 0) {
            pool = Executors.newFixedThreadPool(threads);
            
            if (maxInflight == 0) {
                maxInflight = threads * 2;
            }
        }
    }

    /**
     * Render a quick report on the time taken for various steps we've instrumented.
     * TODO: add as part of a regression test
     * @param dm
     * @param elapsed
     */
    protected void renderReport(DriverMetrics dm, long elapsed) {
        // how many seconds did we run for?
        double secs = elapsed / 1000.0;
        dm.render(new DriverStats(System.out, secs));
    }

    /**
     * Run the test with Derby or DB2, depending on the chosen option
     * @throws Exception
     */
    protected void process() throws Exception {
        switch (this.mode) {
        case DB2:
            processDB2();
            break;
        case DERBY:
            processDerby();
            break;
        case PARSE:
            processParse();
            break;
        }
    }
    
    /**
     * Process the examples
     * @throws Exception
     */
    protected void processDB2() throws Exception {
        
        // Set up a connection provider pointing to the DB2 instance described
        // by the configProps
        JdbcPropertyAdapter adapter = new Db2PropertyAdapter(configProps);
        Db2Translator translator = new Db2Translator();
        JdbcConnectionProvider cp = new JdbcConnectionProvider(translator, adapter);
        
        // Provide the credentials we need for accessing a multi-tenant schema (if enabled)
        // Must set this BEFORE we create our persistence object
        if (this.tenantName != null) {
            if (tenantKey == null) {
                throw new IllegalArgumentException("No tenant-key provided");
            }
            
            // Set up the FHIRRequestContext on this thread so that the persistence layer
            // can configure itself for this tenant
            FHIRRequestContext rc = FHIRRequestContext.get();
            rc.setTenantId(this.tenantName);
            rc.setTenantKey(this.tenantKey);
        }

        
        persistence = new FHIRPersistenceJDBCImpl(this.configProps, cp);
        R4JDBCExamplesProcessor processor = new R4JDBCExamplesProcessor(persistence, 
            () -> createPersistenceContext(),
            () -> createHistoryPersistenceContext());
                
        // The driver will iterate over all the JSON examples in the R4 specification, parse
        // the resource and call the processor.
        R4ExamplesDriver driver = new R4ExamplesDriver();
        driver.setProcessor(processor);
        runDriver(driver);
    }
    
    /**
     * Run the driver based on the arguments we have
     * @param driver
     */
    protected void runDriver(R4ExamplesDriver driver) throws Exception {
        if (this.fileExpectations.size() > 0) {
            for (FileExpectation fx: this.fileExpectations) {
                driver.processExample(fx.getFilename(), fx.getExpectation());
            }
        }
        else if (this.indexFileName != null) {
            driver.processIndex(this.indexFileName);
        }
        else {
            driver.processAllExamples();        
        }
    }
    
    /**
     * Populate the list of operations we want to use for the configured test
     * @param operations
     */
    protected void populateOperationsList(List<ITestResourceOperation> operations, DriverMetrics dm) {
        operations.add(new CreateOperation(dm));
        operations.add(new ReadOperation(dm, this.readIterations));
    }

    /**
     * Use a derby target to process the examples
     * @throws Exception
     */
    protected void processDerby() throws Exception {

        // The DerbyFhirDatabase encapsulates Derby and provides an
        // IConnectionProvider implementation used by the persistence
        // layer to obtain connections. TODO: We need to start using
        // a simple connection pool to speed up the connection process.
        try (DerbyFhirDatabase database = new DerbyFhirDatabase()) {
<<<<<<< HEAD
        
            persistence = new FHIRPersistenceJDBCImpl(this.configProps, database);
=======
            persistence = new FHIRPersistenceJDBCNormalizedImpl(this.configProps, database);
            
            // create a custom list of operations to apply in order to each resource
            DriverMetrics dm = new DriverMetrics();
            List<ITestResourceOperation> operations = new ArrayList<>();
            populateOperationsList(operations, dm);

>>>>>>> ef31e1de
            R4JDBCExamplesProcessor processor = new R4JDBCExamplesProcessor(persistence, 
                () -> createPersistenceContext(),
                () -> createHistoryPersistenceContext(),
                operations);
                    
            // The driver will iterate over all the JSON examples in the R4 specification, parse
            // the resource and call the processor.
            long start = System.nanoTime();
            R4ExamplesDriver driver = new R4ExamplesDriver();
            driver.setMetrics(dm);
            driver.setProcessor(processor);

            // enable optional validation
            if (this.validate) {
                driver.setValidator(new ValidationProcessor());
            }
            
            if (pool != null) {
                driver.setPool(pool, maxInflight);
            }
            
            runDriver(driver);
            
            // print out some simple stats
            long elapsed = (System.nanoTime() - start) / DriverMetrics.NANOS_MS;
            renderReport(dm, elapsed);
        }
    }
    
    /**
     * Do a parse-only run through the examples, useful for profiling
     */
    protected void processParse() throws Exception {
        R4ExamplesDriver driver = new R4ExamplesDriver();
        SerializationProcessor processor = new SerializationProcessor();
        driver.setProcessor(processor);

        // Should we also do validation?
        if (this.validate) {
            driver.setValidator(new ValidationProcessor());
        }
        
        runDriver(driver);
    }


    /**
     * Create a new {@link FHIRPersistenceContext} for the test
     * @return
     */
    protected FHIRPersistenceContext createPersistenceContext() {
        try {
            return FHIRPersistenceContextFactory.createPersistenceContext(null);
        }
        catch (Exception x) {
            // because we're used as a lambda supplier, need to avoid a checked exception
            throw new IllegalStateException(x);
        }
    }

    /**
     * Createa anew FHIRPersistenceContext configure with a FHIRHistoryContext
     * @return
     */
    protected FHIRPersistenceContext createHistoryPersistenceContext() {
        try {
            FHIRHistoryContext fhc = FHIRPersistenceContextFactory.createHistoryContext();
            return FHIRPersistenceContextFactory.createPersistenceContext(null, fhc);
        }
        catch (Exception x) {
            // because we're used as a lambda supplier, need to avoid a checked exception
            throw new IllegalStateException(x);
        }
    }


    /**
     * @param args
     */
    public static void main(String[] args) {

        Main m = new Main();
        try {
            m.parseArgs(args);
            m.configure();
            m.process();
        }
        catch (Exception x) {
            logger.log(Level.SEVERE, x.getMessage(), x);
            System.exit(EXIT_RUNTIME_ERROR);
        }
    }

}<|MERGE_RESOLUTION|>--- conflicted
+++ resolved
@@ -22,12 +22,8 @@
 import com.ibm.fhir.database.utils.common.JdbcPropertyAdapter;
 import com.ibm.fhir.database.utils.db2.Db2PropertyAdapter;
 import com.ibm.fhir.database.utils.db2.Db2Translator;
-<<<<<<< HEAD
-=======
-import com.ibm.fhir.config.FHIRRequestContext;
 import com.ibm.fhir.model.spec.test.DriverMetrics;
 import com.ibm.fhir.model.spec.test.DriverStats;
->>>>>>> ef31e1de
 import com.ibm.fhir.model.spec.test.Expectation;
 import com.ibm.fhir.model.spec.test.R4ExamplesDriver;
 import com.ibm.fhir.model.spec.test.SerializationProcessor;
@@ -357,18 +353,13 @@
         // layer to obtain connections. TODO: We need to start using
         // a simple connection pool to speed up the connection process.
         try (DerbyFhirDatabase database = new DerbyFhirDatabase()) {
-<<<<<<< HEAD
-        
             persistence = new FHIRPersistenceJDBCImpl(this.configProps, database);
-=======
-            persistence = new FHIRPersistenceJDBCNormalizedImpl(this.configProps, database);
             
             // create a custom list of operations to apply in order to each resource
             DriverMetrics dm = new DriverMetrics();
             List<ITestResourceOperation> operations = new ArrayList<>();
             populateOperationsList(operations, dm);
 
->>>>>>> ef31e1de
             R4JDBCExamplesProcessor processor = new R4JDBCExamplesProcessor(persistence, 
                 () -> createPersistenceContext(),
                 () -> createHistoryPersistenceContext(),
