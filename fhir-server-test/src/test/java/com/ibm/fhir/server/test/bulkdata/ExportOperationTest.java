--- conflicted
+++ resolved
@@ -88,16 +88,12 @@
 
     private static final int TIMEOUT = 10000;
 
-<<<<<<< HEAD
-    private static final HttpRequestRetryHandler rh=new HttpRequestRetryHandler(){@Override public boolean retryRequest(IOException exception,int executionCount,HttpContext context){return executionCount<2;}};
-=======
     private static final HttpRequestRetryHandler rh = new HttpRequestRetryHandler(){
         @Override
         public boolean retryRequest(IOException exception, int executionCount,HttpContext context){
             return executionCount<2;
         }
     };
->>>>>>> a8093bd8
 
     private static final RequestConfig config = RequestConfig.custom()
             .setConnectTimeout(TIMEOUT)
