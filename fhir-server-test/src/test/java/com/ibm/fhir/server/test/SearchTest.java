--- conflicted
+++ resolved
@@ -590,11 +590,6 @@
         bundle = response.readEntity(Bundle.class);
         assertNotNull(bundle);
         assertTrue(bundle.getEntry().size() >= 1);
-<<<<<<< HEAD
-        assertTrue(bundle.getEntry().get(bundle.getEntry().size()-1).getSearch().getMode().getValueAsEnum() == SearchEntryMode.Value.OUTCOME);
-    }
-=======
->>>>>>> 78e28c94
 
         response =
                 target.path("Patient").queryParam("identifier:of-type", "http://hl7.org/fhir/identifier-use|OFFICIAL|"+ patientIdentifierValue)
@@ -605,12 +600,7 @@
         assertResponse(response, Response.Status.OK.getStatusCode());
         bundle = response.readEntity(Bundle.class);
         assertNotNull(bundle);
-<<<<<<< HEAD
-        assertTrue(bundle.getEntry().size() >= 1);
-        assertTrue(bundle.getEntry().get(bundle.getEntry().size()-1).getSearch().getMode().getValueAsEnum() == SearchEntryMode.Value.OUTCOME);
-=======
         assertTrue(bundle.getEntry().isEmpty());
->>>>>>> 78e28c94
     }
 
     @Test(groups = { "server-search" }, dependsOnMethods = {"testCreatePatient" })
@@ -625,12 +615,7 @@
         assertResponse(response, Response.Status.OK.getStatusCode());
         Bundle bundle = response.readEntity(Bundle.class);
         assertNotNull(bundle);
-<<<<<<< HEAD
-        assertTrue(bundle.getEntry().size() >= 1);
-        assertTrue(bundle.getEntry().get(bundle.getEntry().size()-1).getSearch().getMode().getValueAsEnum() == SearchEntryMode.Value.OUTCOME);
-=======
         assertTrue(bundle.getEntry().isEmpty());
->>>>>>> 78e28c94
     }
 
     @Test(groups = { "server-search" })
